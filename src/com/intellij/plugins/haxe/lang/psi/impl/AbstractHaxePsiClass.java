--- conflicted
+++ resolved
@@ -286,11 +286,7 @@
     List<HaxeComponentWithDeclarationList> haxeMethods = getHaxeMethods();
     int index = 0;
     HaxePsiMethod[] psiMethods = new HaxePsiMethod[haxeMethods.size()];
-<<<<<<< HEAD
-    for (HaxeNamedComponent element : haxeMethods) {
-=======
     for (HaxeComponentWithDeclarationList element : haxeMethods) {
->>>>>>> 497fa513
       psiMethods[index++] = new HaxePsiMethod(element);
     }
     return psiMethods;
