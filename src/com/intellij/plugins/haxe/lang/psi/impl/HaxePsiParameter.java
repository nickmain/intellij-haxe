--- conflicted
+++ resolved
@@ -20,14 +20,9 @@
 import com.intellij.lang.ASTNode;
 import com.intellij.plugins.haxe.lang.lexer.HaxeTokenTypes;
 import com.intellij.plugins.haxe.lang.psi.HaxeParameter;
-<<<<<<< HEAD
-import com.intellij.psi.PsiParameter;
-import com.intellij.psi.PsiTypeElement;
-=======
 import com.intellij.psi.*;
 import com.intellij.util.IncorrectOperationException;
 import org.jetbrains.annotations.NonNls;
->>>>>>> fa303043
 import org.jetbrains.annotations.NotNull;
 import org.jetbrains.annotations.Nullable;
 
@@ -35,16 +30,6 @@
  * @author: Srikanth.Ganapavarapu
  */
 public class HaxePsiParameter extends HaxeParameterImpl implements HaxeParameter, PsiParameter {
-<<<<<<< HEAD
-  public HaxePsiParameter(@NotNull ASTNode node) {
-    super(node);
-  }
-
-  @Nullable
-  @Override
-  public PsiTypeElement getTypeElement() {
-    return HaxeTokenTypes.PARAMETER;
-=======
 
   public HaxePsiParameter(ASTNode node) {
     super(node);
@@ -128,6 +113,5 @@
   public boolean hasModifierProperty(@PsiModifier.ModifierConstant @NonNls @NotNull String name) {
     // TODO: [TiVo]: implement?
     return false;
->>>>>>> fa303043
   }
 }