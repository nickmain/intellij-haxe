--- conflicted
+++ resolved
@@ -102,11 +102,6 @@
         }
         if (type == HaxeComponentType.METHOD || type == HaxeComponentType.FIELD) {
           final HaxeTypeTag typeTag = PsiTreeUtil.getChildOfType(AbstractHaxeNamedComponent.this, HaxeTypeTag.class);
-<<<<<<< HEAD
-          //final List<HaxeTypeOrAnonymous> listOfTypeOrAnonymous = typeTag != null ? typeTag.getTypeOrAnonymousList() : null;
-          //final HaxeTypeOrAnonymous typeOrAnonymous = ((listOfTypeOrAnonymous != null) && (listOfTypeOrAnonymous.size() > 0)) ? listOfTypeOrAnonymous.get(0) : null;
-=======
->>>>>>> 27cfa5e6
           final HaxeTypeOrAnonymous typeOrAnonymous = typeTag != null ? typeTag.getTypeOrAnonymous() : null;
           if (typeOrAnonymous != null) {
             result.append(":");
@@ -147,14 +142,7 @@
   @Override
   public HaxeNamedComponent getTypeComponent() {
     final HaxeTypeTag typeTag = PsiTreeUtil.getChildOfType(getParent(), HaxeTypeTag.class);
-<<<<<<< HEAD
-    //final List<HaxeTypeOrAnonymous> listOfType = typeTag != null ? typeTag.getTypeOrAnonymousList() : null;
-    //final HaxeType type = ((listOfType != null) && (listOfType.size() > 0)) ? listOfType.get(0).getType() : null;
-    HaxeTypeOrAnonymous typeOrAnonymous = typeTag != null ? typeTag.getTypeOrAnonymous() : null;
-    final HaxeType type = typeOrAnonymous != null ? typeOrAnonymous.getType() : null;
-=======
     final HaxeType type = typeTag != null ? typeTag.getTypeOrAnonymous().getType() : null;
->>>>>>> 27cfa5e6
     final PsiReference reference = type != null ? type.getReference() : null;
     if (reference != null) {
       final PsiElement result = reference.resolve();
