/*
 * Copyright 2000-2013 JetBrains s.r.o.
 * Copyright 2014-2014 AS3Boyan
 * Copyright 2014-2014 Elias Ku
 *
 * Licensed under the Apache License, Version 2.0 (the "License");
 * you may not use this file except in compliance with the License.
 * You may obtain a copy of the License at
 *
 * http://www.apache.org/licenses/LICENSE-2.0
 *
 * Unless required by applicable law or agreed to in writing, software
 * distributed under the License is distributed on an "AS IS" BASIS,
 * WITHOUT WARRANTIES OR CONDITIONS OF ANY KIND, either express or implied.
 * See the License for the specific language governing permissions and
 * limitations under the License.
 */
package com.intellij.plugins.haxe.lang.psi.impl;

import com.intellij.lang.ASTNode;
import com.intellij.lang.Language;
import com.intellij.navigation.ItemPresentation;
import com.intellij.openapi.project.Project;
import com.intellij.openapi.util.Key;
import com.intellij.openapi.util.TextRange;
import com.intellij.plugins.haxe.lang.lexer.HaxeTokenTypes;
import com.intellij.plugins.haxe.lang.psi.*;
import com.intellij.plugins.haxe.lang.psi.HaxePsiExternFunctionDeclaration;
import com.intellij.plugins.haxe.lang.psi.HaxePsiFunctionPrototypeDeclarationWithAttributes;
import com.intellij.psi.*;
import com.intellij.psi.impl.PsiImplUtil;
import com.intellij.psi.impl.PsiSuperMethodImplUtil;
import com.intellij.psi.javadoc.PsiDocComment;
import com.intellij.psi.scope.PsiScopeProcessor;
import com.intellij.psi.search.GlobalSearchScope;
import com.intellij.psi.search.SearchScope;
import com.intellij.psi.util.MethodSignature;
import com.intellij.psi.util.MethodSignatureBackedByPsiMethod;
import com.intellij.psi.util.PsiTreeUtil;
import com.intellij.util.IncorrectOperationException;
import org.jetbrains.annotations.NonNls;
import org.jetbrains.annotations.NotNull;
import org.jetbrains.annotations.Nullable;

import javax.swing.*;
import java.security.ProviderException;
import java.util.List;


/**
 * @author: Srikanth.Ganapavarapu
 */
public class HaxePsiMethod extends AbstractHaxeNamedComponent implements PsiMethod {

<<<<<<< HEAD
  private HaxeNamedComponent mHaxeNamedComponent;

  public HaxePsiMethod(@NotNull HaxeNamedComponent inHaxeNamedComponent) {
    super(inHaxeNamedComponent.getNode());
    mHaxeNamedComponent = inHaxeNamedComponent;
  }

  public HaxeComponentWithDeclarationList getDelegate() {
    return ((HaxeComponentWithDeclarationList) mHaxeNamedComponent);
=======
  private HaxeComponentWithDeclarationList mHaxeMethodComponent;
  public HaxePsiMethod(@NotNull HaxeComponentWithDeclarationList inHaxeNamedComponent) {
    super(inHaxeNamedComponent.getNode());
    mHaxeMethodComponent = inHaxeNamedComponent;
  }

  public HaxeComponentWithDeclarationList getDelegate() {
    return (mHaxeMethodComponent);
>>>>>>> 497fa513
  }

  @NotNull
  @Override
  public String getName() {
    if (this.isConstructor()) {
      return "new";
    }
    else {
      return getDelegate().getName();
    }
  }

  @Override
  public PsiElement setName(@NonNls @NotNull String name) throws IncorrectOperationException {
    super.setName(name);
    return getDelegate().setName(name);
  }

  @Nullable
  @Override
  public ItemPresentation getPresentation() {
    return getDelegate().getPresentation();
  }

  @Override
  public void navigate(boolean requestFocus) {
    getDelegate().navigate(requestFocus);
  }

  @Override
  public boolean canNavigate() {
    return getDelegate().canNavigate();
  }

  @Override
  public boolean canNavigateToSource() {
    return getDelegate().canNavigateToSource();
  }

  @NotNull
  @Override
  public Project getProject() throws PsiInvalidElementAccessException {
    return getDelegate().getProject();
  }

  @NotNull
  @Override
  public Language getLanguage() {
    return getDelegate().getLanguage();
  }

  @NotNull
  @Override
  public PsiElement[] getChildren() {
    return getDelegate().getChildren();
  }

  @Override
  public PsiElement getParent() {
    return getDelegate().getParent();
  }

  @Override
  public PsiElement getFirstChild() {
    return getDelegate().getFirstChild();
  }

  @Override
  public PsiElement getLastChild() {
    return getDelegate().getLastChild();
  }

  @Override
  public PsiElement getNextSibling() {
    return getDelegate().getNextSibling();
  }

  @Override
  public PsiElement getPrevSibling() {
    return getDelegate().getPrevSibling();
  }

  @Override
  public PsiFile getContainingFile() throws PsiInvalidElementAccessException {
    return getDelegate().getContainingFile();
  }

  @Override
  public TextRange getTextRange() {
    return getDelegate().getTextRange();
  }

  @Override
  public int getStartOffsetInParent() {
    return getDelegate().getStartOffsetInParent();
  }

  @Override
  public int getTextLength() {
    return getDelegate().getTextLength();
  }

  @Nullable
  @Override
  public PsiElement findElementAt(int offset) {
    return getDelegate().findElementAt(offset);
  }

  @Nullable
  @Override
  public PsiReference findReferenceAt(int offset) {
    return getDelegate().findReferenceAt(offset);
  }

  @Override
  public int getTextOffset() {
    return getDelegate().getTextOffset();
  }

  @Override
  public String getText() {
    return getDelegate().getText();
  }

  @NotNull
  @Override
  public char[] textToCharArray() {
    return getDelegate().textToCharArray();
  }

  @Override
  public PsiElement getNavigationElement() {
    return getDelegate().getNavigationElement();
  }

  @Override
  public PsiElement getOriginalElement() {
    return getDelegate().getOriginalElement();
  }

  @Override
  public boolean textMatches(@NotNull @NonNls CharSequence text) {
    return getDelegate().textMatches(text);
  }

  @Override
  public boolean textMatches(@NotNull PsiElement element) {
    return getDelegate().textMatches(element);
  }

  @Override
  public boolean textContains(char c) {
    return getDelegate().textContains(c);
  }

  @Override
  public void accept(@NotNull PsiElementVisitor visitor) {
    getDelegate().accept(visitor);
  }

  @Override
  public void acceptChildren(@NotNull PsiElementVisitor visitor) {
    getDelegate().acceptChildren(visitor);
  }

  @Override
  public PsiElement copy() {
    return getDelegate().copy();
  }

  @Override
  public PsiElement add(@NotNull PsiElement element) throws IncorrectOperationException {
    return getDelegate().add(element);
  }

  @Override
  public PsiElement addBefore(@NotNull PsiElement element, @Nullable PsiElement anchor) throws IncorrectOperationException {
    return getDelegate().addBefore(element, anchor);
  }

  @Override
  public PsiElement addAfter(@NotNull PsiElement element, @Nullable PsiElement anchor) throws IncorrectOperationException {
    return getDelegate().addAfter(element, anchor);
  }

  @Deprecated
  @Override
  public void checkAdd(@NotNull PsiElement element) throws IncorrectOperationException {
    getDelegate().checkAdd(element);
  }

  @Override
  public PsiElement addRange(PsiElement first, PsiElement last) throws IncorrectOperationException {
    return getDelegate().addRange(first, last);
  }

  @Override
  public PsiElement addRangeBefore(@NotNull PsiElement first, @NotNull PsiElement last, PsiElement anchor)
    throws IncorrectOperationException {
    return getDelegate().addRangeBefore(first, last, anchor);
  }

  @Override
  public PsiElement addRangeAfter(PsiElement first, PsiElement last, PsiElement anchor) throws IncorrectOperationException {
    return getDelegate().addRangeAfter(first, last, anchor);
  }

  @Override
  public void delete() throws IncorrectOperationException {
    getDelegate().delete();
  }

  @Deprecated
  @Override
  public void checkDelete() throws IncorrectOperationException {
    getDelegate().checkDelete();
  }

  @Override
  public void deleteChildRange(PsiElement first, PsiElement last) throws IncorrectOperationException {
    getDelegate().deleteChildRange(first, last);
  }

  @Override
  public PsiElement replace(@NotNull PsiElement newElement) throws IncorrectOperationException {
    return getDelegate().replace(newElement);
  }

  @Override
  public boolean isValid() {
    return getDelegate().isValid();
  }

  @Override
  public boolean isWritable() {
    return getDelegate().isWritable();
  }

  @Nullable
  @Override
  public PsiReference getReference() {
    return getDelegate().getReference();
  }

  @NotNull
  @Override
  public PsiReference[] getReferences() {
    return getDelegate().getReferences();
  }

  @Nullable
  @Override
  public <T> T getCopyableUserData(Key<T> key) {
    return getDelegate().getCopyableUserData(key);
  }

  @Override
  public <T> void putCopyableUserData(Key<T> key, @Nullable T value) {
    getDelegate().putCopyableUserData(key, value);
  }

  @Override
  public boolean processDeclarations(@NotNull PsiScopeProcessor processor,
                                     @NotNull ResolveState state,
                                     @Nullable PsiElement lastParent,
                                     @NotNull PsiElement place) {
    return getDelegate().processDeclarations(processor, state, lastParent, place);
  }

  @Nullable
  @Override
  public PsiElement getContext() {
    return getDelegate().getContext();
  }

  @Override
  public boolean isPhysical() {
    return getDelegate().isPhysical();
  }

  @NotNull
  @Override
  public GlobalSearchScope getResolveScope() {
    return getDelegate().getResolveScope();
  }

  @NotNull
  @Override
  public SearchScope getUseScope() {
    return getDelegate().getUseScope();
  }

  @Override
  public ASTNode getNode() {
    return getDelegate().getNode();
  }

  @Override
  public boolean isEquivalentTo(PsiElement another) {
    return getDelegate().isEquivalentTo(another);
  }

  @Override
  public Icon getIcon(@IconFlags int flags) {
    return getDelegate().getIcon(flags);
  }

  @Nullable
  @Override
  public <T> T getUserData(@NotNull Key<T> key) {
    return getDelegate().getUserData(key);
  }

  @Override
  public <T> void putUserData(@NotNull Key<T> key, @Nullable T value) {
    getDelegate().putUserData(key, value);
  }

  @Nullable
  // @ O v e r r i d e
  public HaxeComponentName getComponentName() {
    return getDelegate().getComponentName();
  }

  @Nullable
  @Override
  public PsiType getReturnType() {
    /* TODO: [TiVo]: translate below returned objects into PsiType */
    // HaxeReturnStatement returnStatement = getDelegate().getReturnStatement();
    // HaxeFunctionType type = getDelegate().getTypeTag().getFunctionType();
    return null;
  }

  @Nullable
  @Override
  public PsiTypeElement getReturnTypeElement() {
    /* TODO: [TiVo]: translate below returned objects into PsiTypeElement */
    // HaxeReturnStatement returnStatement = getDelegate().getReturnStatement();
    // HaxeFunctionType type = getDelegate().getTypeTag().getFunctionType();
    return null;
  }

  @NotNull
  @Override
<<<<<<< HEAD
  public PsiParameterList getParameterList() {
    PsiParameterList[] retVal = null;
    if (getDelegate() instanceof HaxeFunctionDeclarationWithAttributes) {
      retVal = ((HaxePsiFunctionDeclarationWithAttributes) getDelegate()).getParameterList();
    }
    else if (getDelegate() instanceof HaxeExternFunctionDeclaration) {
      retVal = ((HaxePsiExternFunctionDeclaration) getDelegate()).getParameterList();
    }
    else if (getDelegate() instanceof HaxeFunctionPrototypeDeclarationWithAttributes) {
      retVal = ((HaxePsiFunctionPrototypeDeclarationWithAttributes) getDelegate()).getParameterList();
    }
    PsiParameterList[] retVal = new PsiParameterList[1];
    return retVal[0];
=======
  public HaxeParameterList getParameterList() {

    // HACK HACK HACK
    // This breaks the compiler's type and error checking.
    // HaxeComponentWithDeclarationList should implement or derive
    // from HaxePsiMethod.  We shouldn't be checking and calling
    // specific types.  This is the easy way out for the moment.

    HaxeComponentWithDeclarationList delegate = getDelegate();
    if (delegate instanceof HaxeFunctionDeclarationWithAttributes) {
      return ((HaxeFunctionDeclarationWithAttributes)delegate).getParameterList();
    }
    if (delegate instanceof HaxeFunctionPrototypeDeclarationWithAttributes) {
      return ((HaxeFunctionPrototypeDeclarationWithAttributes)delegate).getParameterList();
    }
    if (delegate instanceof HaxeExternFunctionDeclaration) {
      return ((HaxeExternFunctionDeclaration)delegate).getParameterList();
    }

    throw new UnknownSubclassEncounteredException(delegate.getClass().toString());
>>>>>>> 497fa513
  }

  @NotNull
  @Override
  public PsiReferenceList getThrowsList() {
<<<<<<< HEAD
    /* TODO: [TiVo]: translate below returned objects into PsiReferenceList */
    HaxeThrowStatement throwStatement = null;
    if (getDelegate() instanceof HaxeFunctionDeclarationWithAttributes) {
      throwStatement = ((HaxeFunctionDeclarationWithAttributes) getDelegate()).getThrowStatement();
    }
    else if (getDelegate() instanceof HaxeExternFunctionDeclaration) {
      throwStatement = ((HaxeExternFunctionDeclaration) getDelegate()).getThrowStatement();
    }
    PsiReferenceList[] retVal = new PsiReferenceList[1];
    return retVal[0];
=======

    // HACK HACK HACK See above comment.

    PsiReferenceList prl;
    HaxeComponentWithDeclarationList delegate = getDelegate();
    if (delegate instanceof HaxeExternFunctionDeclaration) {
      prl = new HaxePsiReferenceList(((HaxeExternFunctionDeclaration)delegate).getThrowStatement().getNode());
    } else if (delegate instanceof HaxeFunctionPrototypeDeclarationWithAttributes) {
      prl = new HaxePsiReferenceList(new HaxeDummyASTNode("ThrowsList"));
    } else if (delegate instanceof HaxeFunctionDeclarationWithAttributes) {
      prl = new HaxePsiReferenceList(((HaxeFunctionDeclarationWithAttributes)delegate).getThrowStatement().getNode());
    } else {
      throw new UnknownSubclassEncounteredException(delegate.getClass().toString());
    }
    return prl;
>>>>>>> 497fa513
  }

  @Nullable
  @Override
  public PsiCodeBlock getBody() {
<<<<<<< HEAD
    if (getDelegate() instanceof HaxeFunctionDeclarationWithAttributes) {
      return ((HaxeFunctionDeclarationWithAttributes) getDelegate()).getBlockStatement().getCodeBlock();
    }
    else if (getDelegate() instanceof HaxeExternFunctionDeclaration) {
      return ((HaxeExternFunctionDeclaration) getDelegate()).getBlockStatement().getCodeBlock();
    }
    return null;
=======

    // HACK HACK HACK See above comment.

    PsiCodeBlock pcb;
    HaxeComponentWithDeclarationList delegate = getDelegate();
    if (delegate instanceof HaxeFunctionDeclarationWithAttributes) {
      pcb = ((HaxeFunctionDeclarationWithAttributes)delegate).getBlockStatement().getCodeBlock();
    } else if (delegate instanceof HaxeFunctionPrototypeDeclarationWithAttributes) {
      pcb = null;
    } else if (delegate instanceof HaxeExternFunctionDeclaration) {
      pcb = ((HaxeExternFunctionDeclaration)delegate).getBlockStatement().getCodeBlock();
    } else {
      throw new UnknownSubclassEncounteredException(delegate.getClass().toString());
    }
    return pcb;
>>>>>>> 497fa513
  }

  @Override
  public boolean isConstructor() {
    if (getDelegate().getName()==null &&
        getDelegate().getComponentName()==null &&
        getDelegate().getText().contains("function new(") &&
        !getDelegate().isStatic() &&
        !getDelegate().isOverride()) {
      return true;
    }
    return false;
  }

  @Override
  public boolean isVarArgs() {
    /* TODO: [TiVo]: Implement */
    return false;
  }

  @Override
  public boolean hasModifierProperty(@PsiModifier.ModifierConstant @NonNls @NotNull String name) {
    if (PsiModifier.PUBLIC.equals(name)) {
      return getDelegate().isPublic();
    }
    else if (PsiModifier.PRIVATE.equals(name)) {
      return (! getDelegate().isPublic());
    }
    else if (PsiModifier.STATIC.equals(name)) {
      return (getDelegate().isStatic());
    }
    else if (getModifierList() != null) {
      return getModifierList().hasModifierProperty(name);
    }
    return false;
  }

  @Nullable
  @Override
  public PsiDocComment getDocComment() {
    return new HaxePsiDocComment(getDelegate());
  }

  @Override
  public boolean isDeprecated() {
    return false;
  }

  @Override
  public boolean hasTypeParameters() {
    return PsiImplUtil.hasTypeParameters(this);
  }

  @NotNull
  @Override
  public PsiTypeParameter[] getTypeParameters() {
    return PsiImplUtil.getTypeParameters(this);
  }

  @Nullable
  @Override
  public PsiClass getContainingClass() {
    return PsiTreeUtil.getParentOfType(this, HaxeClass.class, true);
  }

  @NotNull
  @Override
  public MethodSignature getSignature(@NotNull PsiSubstitutor substitutor) {
    /* TODO: [TiVo]: Implement */
    return null;
  }

  @Nullable
  @Override
  public PsiIdentifier getNameIdentifier() {
    PsiIdentifier foundName = null;
    ASTNode node = getNode();
    if (null != node) {
      ASTNode element = node.findChildByType(HaxeTokenTypes.IDENTIFIER);
      if (null != element) {
        foundName = (PsiIdentifier) element.getPsi();
      }
    }
    return foundName;
  }

  @NotNull
  @Override
  public PsiMethod[] findSuperMethods() {
    return PsiSuperMethodImplUtil.findSuperMethods(this);
  }

  @NotNull
  @Override
  public PsiMethod[] findSuperMethods(boolean checkAccess) {
    return PsiSuperMethodImplUtil.findSuperMethods(this, checkAccess);
  }

  @NotNull
  @Override
  public PsiMethod[] findSuperMethods(PsiClass parentClass) {
    return PsiSuperMethodImplUtil.findSuperMethods(this, parentClass);
  }

  @NotNull
  @Override
  public List<MethodSignatureBackedByPsiMethod> findSuperMethodSignaturesIncludingStatic(boolean checkAccess) {
    return PsiSuperMethodImplUtil.findSuperMethodSignaturesIncludingStatic(this, checkAccess);
  }

  @Deprecated
  @Nullable
  @Override
  public PsiMethod findDeepestSuperMethod() {
    return PsiSuperMethodImplUtil.findDeepestSuperMethod(this);
  }

  @NotNull
  @Override
  public PsiMethod[] findDeepestSuperMethods() {
    return PsiSuperMethodImplUtil.findDeepestSuperMethods(this);
  }

  @Nullable
  @Override
  public PsiTypeParameterList getTypeParameterList() {
    /* TODO: [TiVo]: Implement */
    return null;
  }

  @NotNull
  @Override
  public PsiModifierList getModifierList() {
    // TODO: [TiVo]: is this even needed? can we get away without implementing?
    return null;
  }

  @NotNull
  @Override
  public HierarchicalMethodSignature getHierarchicalMethodSignature() {
    return PsiSuperMethodImplUtil.getHierarchicalMethodSignature(this);
  }

  // If we get rid of the above type hacks, then we don't need this
  // exception any more.
  /** Thrown when an unexpected type is encountered while trying to
   * disambiguate classes.
   */
  class UnknownSubclassEncounteredException extends ProviderException {
    UnknownSubclassEncounteredException(String s) {super(s);}
  }

}<|MERGE_RESOLUTION|>--- conflicted
+++ resolved
@@ -52,7 +52,6 @@
  */
 public class HaxePsiMethod extends AbstractHaxeNamedComponent implements PsiMethod {
 
-<<<<<<< HEAD
   private HaxeNamedComponent mHaxeNamedComponent;
 
   public HaxePsiMethod(@NotNull HaxeNamedComponent inHaxeNamedComponent) {
@@ -62,16 +61,6 @@
 
   public HaxeComponentWithDeclarationList getDelegate() {
     return ((HaxeComponentWithDeclarationList) mHaxeNamedComponent);
-=======
-  private HaxeComponentWithDeclarationList mHaxeMethodComponent;
-  public HaxePsiMethod(@NotNull HaxeComponentWithDeclarationList inHaxeNamedComponent) {
-    super(inHaxeNamedComponent.getNode());
-    mHaxeMethodComponent = inHaxeNamedComponent;
-  }
-
-  public HaxeComponentWithDeclarationList getDelegate() {
-    return (mHaxeMethodComponent);
->>>>>>> 497fa513
   }
 
   @NotNull
@@ -417,24 +406,9 @@
 
   @NotNull
   @Override
-<<<<<<< HEAD
-  public PsiParameterList getParameterList() {
-    PsiParameterList[] retVal = null;
-    if (getDelegate() instanceof HaxeFunctionDeclarationWithAttributes) {
-      retVal = ((HaxePsiFunctionDeclarationWithAttributes) getDelegate()).getParameterList();
-    }
-    else if (getDelegate() instanceof HaxeExternFunctionDeclaration) {
-      retVal = ((HaxePsiExternFunctionDeclaration) getDelegate()).getParameterList();
-    }
-    else if (getDelegate() instanceof HaxeFunctionPrototypeDeclarationWithAttributes) {
-      retVal = ((HaxePsiFunctionPrototypeDeclarationWithAttributes) getDelegate()).getParameterList();
-    }
-    PsiParameterList[] retVal = new PsiParameterList[1];
-    return retVal[0];
-=======
   public HaxeParameterList getParameterList() {
 
-    // HACK HACK HACK
+    // TODO: [TiVo]:
     // This breaks the compiler's type and error checking.
     // HaxeComponentWithDeclarationList should implement or derive
     // from HaxePsiMethod.  We shouldn't be checking and calling
@@ -452,27 +426,12 @@
     }
 
     throw new UnknownSubclassEncounteredException(delegate.getClass().toString());
->>>>>>> 497fa513
   }
 
   @NotNull
   @Override
   public PsiReferenceList getThrowsList() {
-<<<<<<< HEAD
-    /* TODO: [TiVo]: translate below returned objects into PsiReferenceList */
-    HaxeThrowStatement throwStatement = null;
-    if (getDelegate() instanceof HaxeFunctionDeclarationWithAttributes) {
-      throwStatement = ((HaxeFunctionDeclarationWithAttributes) getDelegate()).getThrowStatement();
-    }
-    else if (getDelegate() instanceof HaxeExternFunctionDeclaration) {
-      throwStatement = ((HaxeExternFunctionDeclaration) getDelegate()).getThrowStatement();
-    }
-    PsiReferenceList[] retVal = new PsiReferenceList[1];
-    return retVal[0];
-=======
-
-    // HACK HACK HACK See above comment.
-
+    // TODO: [TiVo]: HACK HACK HACK See above comment.
     PsiReferenceList prl;
     HaxeComponentWithDeclarationList delegate = getDelegate();
     if (delegate instanceof HaxeExternFunctionDeclaration) {
@@ -485,24 +444,12 @@
       throw new UnknownSubclassEncounteredException(delegate.getClass().toString());
     }
     return prl;
->>>>>>> 497fa513
   }
 
   @Nullable
   @Override
   public PsiCodeBlock getBody() {
-<<<<<<< HEAD
-    if (getDelegate() instanceof HaxeFunctionDeclarationWithAttributes) {
-      return ((HaxeFunctionDeclarationWithAttributes) getDelegate()).getBlockStatement().getCodeBlock();
-    }
-    else if (getDelegate() instanceof HaxeExternFunctionDeclaration) {
-      return ((HaxeExternFunctionDeclaration) getDelegate()).getBlockStatement().getCodeBlock();
-    }
-    return null;
-=======
-
-    // HACK HACK HACK See above comment.
-
+    // TODO: [TiVo]: See above comment.
     PsiCodeBlock pcb;
     HaxeComponentWithDeclarationList delegate = getDelegate();
     if (delegate instanceof HaxeFunctionDeclarationWithAttributes) {
@@ -515,7 +462,6 @@
       throw new UnknownSubclassEncounteredException(delegate.getClass().toString());
     }
     return pcb;
->>>>>>> 497fa513
   }
 
   @Override
