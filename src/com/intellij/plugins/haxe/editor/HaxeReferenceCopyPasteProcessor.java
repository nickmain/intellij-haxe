--- conflicted
+++ resolved
@@ -83,11 +83,8 @@
 
     List<String> haxeClassList = new ArrayList<String>();
 
-<<<<<<< HEAD
-=======
     String qualifiedName;
 
->>>>>>> 330488e2
     for (int j = 0; j < startOffsets.length; j++) {
       final int startOffset = startOffsets[j];
       for (final PsiElement element : CollectHighlightsUtil.getElementsInRange(file, startOffset, endOffsets[j])) {
