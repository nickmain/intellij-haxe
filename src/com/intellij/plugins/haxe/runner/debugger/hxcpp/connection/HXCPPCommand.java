--- conflicted
+++ resolved
@@ -23,11 +23,7 @@
 import java.io.Writer;
 
 public class HXCPPCommand implements AbstractRequest {
-<<<<<<< HEAD
-  private static final Logger LOG = Logger.getInstance(HXCPPCommand.class);
-=======
   private static final Logger LOG = Logger.getInstance(HXCPPCommand.class.getName());
->>>>>>> 7e7f3790
   private final String[] myArgs;
   private final int myId;
 
