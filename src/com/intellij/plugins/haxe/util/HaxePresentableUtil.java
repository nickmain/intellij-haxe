--- conflicted
+++ resolved
@@ -31,18 +31,10 @@
  */
 public class HaxePresentableUtil {
   public static String setterName(@NotNull @Nls String name) {
-<<<<<<< HEAD
-    // return "set" + startsWithUpperCase(name);
-=======
->>>>>>> 497fa513
     return "set_" + name;
   }
 
   public static String getterName(@NotNull @Nls String name) {
-<<<<<<< HEAD
-//    return "get" + startsWithUpperCase(name);
-=======
->>>>>>> 497fa513
     return "get_" + name;
   }
 
