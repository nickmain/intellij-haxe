--- conflicted
+++ resolved
@@ -236,25 +236,6 @@
     return classpathUrls;
   }
 
-<<<<<<< HEAD
-  public static List<String> getProcessStderr(ArrayList<String> commandLineArguments, File dir) {
-    List<String> strings = new ArrayList<String>();
-
-    try {
-      ProcessBuilder builder = new ProcessBuilder(commandLineArguments);
-      if (dir != null) {
-        builder = builder.directory(dir);
-      }
-      Process process = builder.start();
-      InputStreamReader reader = new InputStreamReader(process.getErrorStream());
-      Scanner scanner = new Scanner(reader);
-      process.waitFor();
-
-      while (scanner.hasNextLine()) {
-        String nextLine = scanner.nextLine();
-        strings.add(nextLine);
-      }
-=======
   /**
    * Locate files and dependencies using 'haxelib path <name>'
    *
@@ -265,7 +246,6 @@
   public static HaxeClasspath getHaxelibLibraryPath(@NotNull Sdk sdk, @NotNull String name) {
     List<String> strings = HaxelibCommandUtils.issueHaxelibCommand(sdk, "path", name);
     HaxeClasspath classpath = new HaxeClasspath(strings.size());
->>>>>>> 5615d354
 
     for (String string : strings) {
       if (!string.startsWith("-L") && !string.startsWith("-D")) {
@@ -315,9 +295,7 @@
    */
   @NotNull
   public static List<String> getAvailableLibrariesMatching(@NotNull Sdk sdk, @NotNull String word) {
-    List<String> stringList = HaxelibCommandUtils.issueHaxelibCommand(sdk,
-                                                                      "search",
-                                                                      word);
+    List<String> stringList = HaxelibCommandUtils.issueHaxelibCommand(sdk, "search", word);
     stringList.remove(stringList.size() - 1);
     return stringList;
   }
@@ -408,7 +386,4 @@
   }
 
 
-  public static List<String> getProcessStderr(ArrayList<String> commandLineArguments) {
-    return getProcessStderr(commandLineArguments, null);
-  }
 }