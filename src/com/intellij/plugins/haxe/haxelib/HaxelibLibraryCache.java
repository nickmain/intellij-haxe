/*
 * Copyright 2000-2013 JetBrains s.r.o.
 * Copyright 2014-2014 AS3Boyan
 * Copyright 2014-2014 Elias Ku
 *
 * Licensed under the Apache License, Version 2.0 (the "License");
 * you may not use this file except in compliance with the License.
 * You may obtain a copy of the License at
 *
 * http://www.apache.org/licenses/LICENSE-2.0
 *
 * Unless required by applicable law or agreed to in writing, software
 * distributed under the License is distributed on an "AS IS" BASIS,
 * WITHOUT WARRANTIES OR CONDITIONS OF ANY KIND, either express or implied.
 * See the License for the specific language governing permissions and
 * limitations under the License.
 */
package com.intellij.plugins.haxe.haxelib;

import com.intellij.openapi.diagnostic.Logger;
import com.intellij.openapi.projectRoots.Sdk;
import com.intellij.openapi.projectRoots.SdkTypeId;
import com.intellij.openapi.projectRoots.impl.ProjectJdkImpl;
import com.intellij.plugins.haxe.config.sdk.HaxeSdkType;
import com.intellij.plugins.haxe.config.sdk.HaxeSdkUtil;
import com.intellij.plugins.haxe.util.HaxeDebugTimeLog;
import com.intellij.plugins.haxe.util.HaxeSdkUtilBase;
import org.apache.log4j.Level;
import org.jetbrains.annotations.NotNull;
import org.jetbrains.annotations.Nullable;

import java.util.*;
import java.util.concurrent.ConcurrentSkipListSet;

/**
 * Manages library retrieval and caching.
 *
 * This should be instantiated once for each SDK in the project.  (Projects,
 * particularly those that keep separate versions of the libraries in
 * source control using separate branches, are not necessarily using the
 * same haxe installation.)
 */
public final class HaxelibLibraryCache {

  static final Logger LOG = Logger.getInstance("#com.intellij.plugins.haxe.haxelib.HaxeLibraryManager");
  {
    LOG.setLevel(Level.DEBUG);
  }

  private final InternalCache myCache;
  ConcurrentSkipListSet<String> knownLibraries;
  final Sdk mySdk;


  public HaxelibLibraryCache(@NotNull Sdk sdk) {
    myCache = new InternalCache();
    knownLibraries = null;
    mySdk = sdk;

<<<<<<< HEAD
    final List<String> haxelibCmdOutput = HaxelibCommandUtils.issueHaxelibCommand(sdk, "list-path");
    boolean listpathCmdSupported = true;
    for (String s : haxelibCmdOutput) {
      if (s.contains("Unknown command")) {
        listpathCmdSupported = false;
        break;
      }
    }
    if (listpathCmdSupported) {
        final List<String> installedHaxelibs = new ArrayList<String>();
        // Initialize the internal cache with the list of libraries known to haxelib,
        // using the haxelib path specified in the SDK.
        for (String s : haxelibCmdOutput) {
            // haxelib list-path output format is, library-name:version:install/path
            final String[] haxelibProperties = s.split(":");
            installedHaxelibs.add(haxelibProperties[0]);
            final HaxeClasspath classpath = new HaxeClasspath();
            classpath.add(new HaxelibItem(haxelibProperties[0], haxelibProperties[2]));
            myCache.add(new HaxelibLibraryEntry(haxelibProperties[0], classpath));
        }
        knownLibraries = new ConcurrentSkipListSet<String>(installedHaxelibs);
=======
    /* haxelib is enhanced (by tivo) to support 'list-path' command. Once it
       is committed to open source, check the version of haxelib to determine
       whether the command 'list-path' may be invoked. In short-term, using
       HAXELIB_LIST_PATH_SUPPORTED env var for the same. */
    if (System.getProperty("HAXELIB_LIST_PATH_SUPPORTED") != null) {
      /**
       * Initialize the internal cache with the list of libraries known to haxelib,
       * using the version of haxelib specified in the SDK.
       */
      final List<String> installedHaxelibs = new ArrayList<String>();
      final List<String> haxelibOutput = HaxelibCommandUtils.issueHaxelibCommand(sdk, "list-path");
      for (String s : haxelibOutput) {
            /* haxelib list output looks like:
                    lime-tools:1.4.0://haxe/lib/lime-tools/1,4,0/
               The library name comes first, followed by a colon, followed by
               version, followed by a colon, followed by haxelib installed path */
        final String[] haxelibProperties = s.split(":");
        installedHaxelibs.add(haxelibProperties[0]);
        final HaxeClasspath classpath = new HaxeClasspath();
        classpath.add(new HaxelibItem(haxelibProperties[0], haxelibProperties[2]));
        myCache.add(new HaxelibLibraryEntry(haxelibProperties[0], classpath));
      }
      knownLibraries = new ConcurrentSkipListSet<String>(installedHaxelibs);
>>>>>>> 826fcb8e
    }
  }

  /**
   * Get a union of all of the classpaths for the given libraries.
   *
   * @param libraryNames a set of libraries of current interest.
   * @return a (possibly empty) collection of classpaths.
   */
  @NotNull
  public HaxeClasspath getClasspathForHaxelibs(@Nullable List<String> libraryNames) {
    if (null == libraryNames || libraryNames.isEmpty())
      return HaxeClasspath.EMPTY_CLASSPATH;

    HaxeClasspath paths = new HaxeClasspath(libraryNames.size());
    for (String libName : libraryNames) {
      HaxeClasspath libPath = getClasspathForHaxelib(libName);
      paths.addAll(libPath);
    }
    return paths;
  }

  /**
   * Get the classpath for a specific library.  If it does not reside in
   * the cache, it will be looked up and cached for future use.
   *
   * @param libraryName name of the library of interest.
   * @return a (possibly empty) list of classpaths known for that library.
   */
  @NotNull
  public HaxeClasspath getClasspathForHaxelib(String libraryName) {

    HaxeDebugTimeLog timeLog = HaxeDebugTimeLog.startNew("getClasspathForLibrary",
                                                         HaxeDebugTimeLog.Since.Start);
    try {
      if (libraryIsKnown(libraryName)) {

        timeLog.stamp("Loading library classpath:" + libraryName);

        // Try the cache first.
        HaxelibLibraryEntry lib = myCache.get(libraryName);
        if (null != lib) {
          timeLog.stamp("Returning cached results");
          return lib.getClasspathEntries();
        }

        timeLog.stamp("Cache miss");

        // It's not in the cache, so go get it and cache the results.
        HaxeClasspath itemList = findHaxelibPath(libraryName);
        myCache.add(new HaxelibLibraryEntry(libraryName, itemList));

        timeLog.stamp("haxelib finished with " + itemList.size() + " entries");
        return itemList;
      }

      timeLog.stamp("Unknown library !!!  " + libraryName + " !!! ");

      return HaxeClasspath.EMPTY_CLASSPATH;
    }
    finally {

      timeLog.printIfTimeExceeds(2); // Short-timed logs just clutter up the ouput.
    }
  }

  /**
   * Find a library on the haxelib path and return its complete class path.
   *
   * @param libraryName file to find.
   * @return a list of path names in the requested library, if any.
   */
  @NotNull
  public HaxeClasspath findHaxelibPath(@NotNull String libraryName) {
    if (! libraryIsKnown(libraryName)) {
      return HaxeClasspath.EMPTY_CLASSPATH;
    }

    HaxelibLibraryEntry cacheEntry = myCache.get(libraryName);
    if (cacheEntry != null) {
      return cacheEntry.getClasspathEntries();
    }

    return HaxelibClasspathUtils.getHaxelibLibraryPath(mySdk, libraryName);
  }

  /**
   * Retrieve the known libraries, first from the cache, then, if missing,
   * from haxelib.
   *
   * @return a collection of known libraries.
   */
  @NotNull
  private Collection<String> retrieveKnownLibraries() {
    // If we don't have the list, then load it.
    if (null == knownLibraries) {
      List<String> libs = HaxelibClasspathUtils.getInstalledLibraries(mySdk);
      knownLibraries = new ConcurrentSkipListSet<String>(libs);
    }
    return knownLibraries;
  }

  /**
   * Tell if a given library is known to haxelib.
   *
   * @param libraryName the library of interest.  Case sensitive!
   * @return true if the library is found, false otherwise.
   */
  public boolean libraryIsKnown(String libraryName) {
    return retrieveKnownLibraries().contains(libraryName);
  }

  /**
   * Get a list of all of the libraries known to this library manager.
   * @return a (possibly empty) list of all known libraries.
   */
  public List<String> getKnownLibraries() {
    Collection<String> knownLibs = retrieveKnownLibraries();
    ArrayList<String> aryLibs = new ArrayList<String>(knownLibs.size());
    aryLibs.addAll(knownLibs);
    return aryLibs;
  }

  /**
   * Encapsulate haxelib output so that it can be cached.
   */
  private final class HaxelibLibraryEntry {
    final String myName;
    final HaxeClasspath myClasspathEntries;

    public HaxelibLibraryEntry(String name, HaxeClasspath classpathEntries) {
      myName = name;
      myClasspathEntries = new HaxeClasspath(classpathEntries);
    }

    public String getName() {
      return myName;
    }

    public HaxeClasspath getClasspathEntries() {
      return myClasspathEntries;
    }
  }

  /**
   * A simple cache of entries.  This is used to cache the return values
   * from the haxelib command.  It should be checked before running
   * haxelib.
   */
  private final class InternalCache {
    final Hashtable<String, HaxelibLibraryEntry> myCache;

    public InternalCache() {
      myCache = new Hashtable<String, HaxelibLibraryEntry>();
    }

    public void add(HaxelibLibraryEntry entry) {
      HaxelibLibraryEntry oldEntry = myCache.put(entry.getName(), entry);
      if (null != oldEntry) {
        LOG.warn("Duplicating cached data for entry " + entry.getName());
      }
    }

    public void clear() {
      myCache.clear();
    }

    @Nullable
    public HaxelibLibraryEntry get(@NotNull String name) {
      return myCache.get(name);
    }
  }


}<|MERGE_RESOLUTION|>--- conflicted
+++ resolved
@@ -57,7 +57,17 @@
     knownLibraries = null;
     mySdk = sdk;
 
-<<<<<<< HEAD
+    /* TODO: EMB Note: This block of code belongs in HaxelibUtils.getInstalledLibraries.
+     *       I'm leaving it here for now, to simplify the merge, but really should be moved.
+     */
+
+    /* 'haxelib' has been  enhanced to support 'list-path' command.
+     *  (Changes may not have made it out to Open Source yet.)
+     * Here, we're checking the output to see if the version of haxelib
+     * currently installed supports the new command.  If so, we'll
+     * use the new functionality (and save many seconds by not having to
+     * fork a new process for each installed library).
+     */
     final List<String> haxelibCmdOutput = HaxelibCommandUtils.issueHaxelibCommand(sdk, "list-path");
     boolean listpathCmdSupported = true;
     for (String s : haxelibCmdOutput) {
@@ -79,32 +89,8 @@
             myCache.add(new HaxelibLibraryEntry(haxelibProperties[0], classpath));
         }
         knownLibraries = new ConcurrentSkipListSet<String>(installedHaxelibs);
-=======
-    /* haxelib is enhanced (by tivo) to support 'list-path' command. Once it
-       is committed to open source, check the version of haxelib to determine
-       whether the command 'list-path' may be invoked. In short-term, using
-       HAXELIB_LIST_PATH_SUPPORTED env var for the same. */
-    if (System.getProperty("HAXELIB_LIST_PATH_SUPPORTED") != null) {
-      /**
-       * Initialize the internal cache with the list of libraries known to haxelib,
-       * using the version of haxelib specified in the SDK.
-       */
-      final List<String> installedHaxelibs = new ArrayList<String>();
-      final List<String> haxelibOutput = HaxelibCommandUtils.issueHaxelibCommand(sdk, "list-path");
-      for (String s : haxelibOutput) {
-            /* haxelib list output looks like:
-                    lime-tools:1.4.0://haxe/lib/lime-tools/1,4,0/
-               The library name comes first, followed by a colon, followed by
-               version, followed by a colon, followed by haxelib installed path */
-        final String[] haxelibProperties = s.split(":");
-        installedHaxelibs.add(haxelibProperties[0]);
-        final HaxeClasspath classpath = new HaxeClasspath();
-        classpath.add(new HaxelibItem(haxelibProperties[0], haxelibProperties[2]));
-        myCache.add(new HaxelibLibraryEntry(haxelibProperties[0], classpath));
-      }
-      knownLibraries = new ConcurrentSkipListSet<String>(installedHaxelibs);
->>>>>>> 826fcb8e
-    }
+    }
+    /* END of code that should be moved to HaxelibUtils.getInstalledLibraries. */
   }
 
   /**
