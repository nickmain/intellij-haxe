/*
 * Copyright 2000-2013 JetBrains s.r.o.
 * Copyright 2014-2014 AS3Boyan
 * Copyright 2014-2014 Elias Ku
 *
 * Licensed under the Apache License, Version 2.0 (the "License");
 * you may not use this file except in compliance with the License.
 * You may obtain a copy of the License at
 *
 * http://www.apache.org/licenses/LICENSE-2.0
 *
 * Unless required by applicable law or agreed to in writing, software
 * distributed under the License is distributed on an "AS IS" BASIS,
 * WITHOUT WARRANTIES OR CONDITIONS OF ANY KIND, either express or implied.
 * See the License for the specific language governing permissions and
 * limitations under the License.
 */
package com.intellij.plugins.haxe.haxelib;

import com.intellij.compiler.ant.BuildProperties;
import com.intellij.ide.highlighter.XmlFileType;
import com.intellij.openapi.application.Application;
import com.intellij.openapi.application.ApplicationManager;
import com.intellij.openapi.diagnostic.Logger;
import com.intellij.openapi.module.Module;
import com.intellij.openapi.module.ModuleUtil;
import com.intellij.openapi.progress.PerformInBackgroundOption;
import com.intellij.openapi.progress.ProgressIndicator;
import com.intellij.openapi.progress.ProgressManager;
import com.intellij.openapi.progress.Task;
import com.intellij.openapi.project.Project;
<<<<<<< HEAD
=======
import com.intellij.openapi.projectRoots.Sdk;
>>>>>>> 5615d354
import com.intellij.openapi.roots.ModifiableRootModel;
import com.intellij.openapi.roots.ModuleRootManager;
import com.intellij.openapi.roots.ModuleRootModificationUtil;
import com.intellij.openapi.roots.OrderRootType;
import com.intellij.openapi.roots.impl.libraries.ProjectLibraryTable;
import com.intellij.openapi.roots.libraries.Library;
import com.intellij.openapi.roots.libraries.LibraryTable;
import com.intellij.openapi.startup.StartupManager;
import com.intellij.openapi.vfs.VfsUtil;
import com.intellij.openapi.vfs.VirtualFile;
import com.intellij.openapi.vfs.VirtualFileManager;
import com.intellij.plugins.haxe.hxml.HXMLFileType;
import com.intellij.plugins.haxe.hxml.psi.HXMLClasspath;
import com.intellij.plugins.haxe.hxml.psi.HXMLLib;
import com.intellij.plugins.haxe.ide.module.HaxeModuleSettings;
import com.intellij.plugins.haxe.ide.module.HaxeModuleType;
import com.intellij.plugins.haxe.nmml.NMMLFileType;
import com.intellij.plugins.haxe.util.HaxeDebugTimeLog;
import com.intellij.psi.PsiFile;
import com.intellij.psi.PsiManager;
import com.intellij.psi.util.PsiTreeUtil;
import com.intellij.psi.xml.XmlFile;
<<<<<<< HEAD
import com.intellij.util.Consumer;
import com.intellij.webcore.ModuleHelper;
=======
>>>>>>> 5615d354
import org.apache.log4j.Level;
import org.jetbrains.annotations.NotNull;
import org.jetbrains.annotations.Nullable;
import org.jetbrains.debugger.ContextDependentAsyncResultConsumer;
import org.jetbrains.debugger.Vm;
import org.jetbrains.io.LocalFileFinder;

import java.io.File;
import java.util.*;
import java.util.concurrent.ConcurrentLinkedQueue;

/**
 * Manages Haxe library class paths across projects.
 *
 * This class is intended to keep the class paths up to date as the projects
 * and module settings change.  It encapsulates reading classpaths from the
 * various types of Haxe project definitions (OpenFL, NME, etc.) and adding
 * them to module settings so that the paths available at runtime are also
 * available when writing the code.
 *
 *
 * Implementation Note: We might need to track each module separately, in a
 * list attached to the project.  We'd need that in case we can update the
 * project fast enough that all of the modules haven't been opened yet.
 * However, this is unlikely, since the first project update run takes place
 * after the project has finished initializing, and the open notifications
 * come during initialization.
 *
 */
public class HaxelibProjectUpdater  {

  static Logger LOG = Logger.getInstance("#com.intellij.plugins.haxe.haxelib.HaxelibManager");
  {
    LOG.setLevel(Level.DEBUG);
  }

  /**
   *  Set this to run in the foreground for speed testing.
   */
  private static final boolean myTestInForeground = false;
  private static final boolean myRunInForeground = true;

  public static final HaxelibProjectUpdater INSTANCE = new HaxelibProjectUpdater();

  private ProjectUpdateQueue myQueue = null;
  private ProjectMap myProjects = null;

  private HaxelibProjectUpdater() {
    myQueue = new ProjectUpdateQueue();
    myProjects = new ProjectMap();
  }

  @NotNull
  static HaxelibProjectUpdater getInstance() {
    return INSTANCE;
  }

  /**
   * Adds a new project to the manager.  This is normally called in response to a
   * ModuleComponent.openProject() notification.  Multiple modules referencing
   * the same project cause a counter to be incremented.
   *
   * @param project that is being opened.
   */
  public void openProject(@NotNull Project project) {
    ProjectTracker tracker = myProjects.add(project);
    tracker.setDirty(true);
    myQueue.add(tracker);
                                                             }

  /**
   * Close and possibly remove a project, if the reference count has been exhausted.
   *
   * @param project to close
   * @return whether the close has been delayed because an update is in process.
   */
  public boolean closeProject(Project project) {
    boolean delayed = false;
    boolean removed = false;

    ProjectTracker tracker = myProjects.get(project);
    removed = myProjects.remove(project);
    if (removed) {
      myQueue.remove(tracker);
      if (tracker.equals(myQueue.getUpdatingProject())) {
        delayed = true;
      }
    }
    return delayed;
  }

  /**
   * Retrieve the SdkManager for a given module/project.
   *
   * Convenience function that doesn't quite match the purpose of this class,
   * but we haven't made the SdkManager a singleton -- and we really can't
   * unless we move the notion of a project into it.
   *
   * @param module that we need the SdkManager for.
   * @return the appropriate SdkManager.
   */
  @Nullable
  public HaxelibLibraryCacheManager getSdkManager(@NotNull Module module) {
    return getSdkManager(module.getProject());
  }

  /**
   * Retrieve the SdkManager for a given module/project.
   *
   * Convenience function that doesn't quite match the purpose of this class,
   * but we haven't made the SdkManager a singleton -- and we really can't
   * unless we move the notion of a project into it.
   *
   * @param project that we need the SdkManager for.
   * @return the appropriate SdkManager.
   */
  @Nullable
  public HaxelibLibraryCacheManager getSdkManager(@NotNull Project project) {
    ProjectTracker tracker = myProjects.get(project);
    return null == tracker ? null : tracker.getSdkManager();
  }

  /**
   * Resolve the classpath/library entries for a module.
   *
   * @param tracker for the project being updated.
   * @param module being updated.
   * @param externalClasspaths potential new classpaths that must be available
   *                           to the module when this routine finishes.
   */
  private void resolveModuleLibraries(ProjectTracker tracker, Module module, HaxeClasspath externalClasspaths) {
    HaxeClasspath toAdd;
    HaxeClasspath toRemove;

    ModuleRootManager rootManager = ModuleRootManager.getInstance(module);

    // Remove project level classpath items from the list of required
    // external libraries.
    //
    // If the SDK is inherited, then we can use the project dependencies to
    // filter against.  Otherwise, the project dependencies may not be
    // reliable, since they are not made using the same haxelib.  Checking
    // whether they resolve to the same thing may be difficult, given that
    // the actual library location, etc. is kept in the external .xml files,
    // or *may* be in the environment (though our environment is constant).
    //
    // For the moment, we'll presume that if the SDK is NOT inherited, the
    // module gets the full list.
    //
    // We're also checking whether the classpath is known to the SDK.  If so,
    // we also want to filter it out.
    //
    HaxeClasspath inheritedClasspaths = HaxelibClasspathUtils.getSdkClasspath(
      HaxelibSdkUtils.lookupSdk(module));
    if (rootManager.isSdkInherited()) {
      inheritedClasspaths.addAll(getProjectClasspath(tracker));
    }

    class NewPathCollector implements HaxeClasspath.Lambda {
      public HaxeClasspath myUninherited = new HaxeClasspath();
      private HaxeClasspath myInherited;
      public NewPathCollector(HaxeClasspath inherited) { myInherited = inherited; }
      @Override
      public boolean processEntry(HaxeClasspathEntry externalPath) {
        if (!myInherited.contains(externalPath)) {
          myUninherited.add(externalPath);
        }
        return true;
      }
    }
    NewPathCollector npCollector = new NewPathCollector(inheritedClasspaths);
    externalClasspaths.iterate(npCollector);
    HaxeClasspath uninheritedExternalClasspaths = npCollector.myUninherited;

    // Figure out which libs from the module to remove. To be candidates for
    // removal:
    // - First, they must to be managed libraries/paths.
    // - Second, they must not appear in the uninherited external classpaths, OR
    //   they appear in the project or SDK classpaths from the module.
    class RemoveCollector implements HaxeClasspath.Lambda {
      HaxeClasspath uninherited;
      HaxeClasspath inherited;
      public HaxeClasspath toRemove = new HaxeClasspath();

      public RemoveCollector(HaxeClasspath uninheritedClasspath, HaxeClasspath inheritedClasspath) {
        uninherited = uninheritedClasspath;
        inherited = inheritedClasspath;
      }

      @Override
      public boolean processEntry(HaxeClasspathEntry entry) {
        if (entry.isManagedEntry()
            &&  (!uninherited.contains(entry) || inherited.contains(entry))) {
          toRemove.add(entry);
        }
        return true;
      }
    }
    RemoveCollector collector = new RemoveCollector(uninheritedExternalClasspaths, inheritedClasspaths);

    HaxeClasspath moduleClasspath = HaxelibClasspathUtils.getModuleClasspath(module);
    moduleClasspath.iterate(collector);
    toRemove = collector.toRemove;

    // uninheritecExternalClaspaths should not contain any non-haxelib entries,
    // so we don't have to worry about that check here.
    toAdd = uninheritedExternalClasspaths;
    toAdd.removeAll(moduleClasspath);

    // Anything new must be marked as managed.
    toAdd.iterate(new HaxeClasspath.Lambda() {
      @Override
      public boolean processEntry(HaxeClasspathEntry entry) {
        entry.markAsManagedEntry();
        return true;
      }
    });

    updateModule(module, toRemove, toAdd);
  }

  /**
   * Workhorse routine for resolveModuleLibraries.  This does the actual
   * update of the module.  It will block until all of the running events
   * on the AWT thread have completed, and then this will run on that thread.
   *
   * @param module to update.
   * @param toRemove libraries that need to be removed from the module.
   * @param toAdd libraries that need to be added to the module.
   */
  private void updateModule(final Module module, final HaxeClasspath toRemove, final HaxeClasspath toAdd) {
    if ((null == toRemove || toRemove.isEmpty()) && (null == toAdd || toAdd.isEmpty())) {
      return;
    }
    if (null != toRemove) {
      toRemove.iterate( new HaxeClasspath.Lambda() {
        @Override
        public boolean processEntry(HaxeClasspathEntry entry) {
          LOG.assertTrue(entry.isManagedEntry(), "Attempting to automatically remove a library that was not marked as managed.");
          return true;
        }
      });
    }
    if (null != toAdd) {
      toAdd.iterate( new HaxeClasspath.Lambda() {
        @Override
        public boolean processEntry(HaxeClasspathEntry entry) {
          LOG.assertTrue(entry.isManagedEntry(), "Attempting to automatically add a library that is not marked as managed.");
          return true;
        }
      });
    }

    final HaxeDebugTimeLog timeLog = new HaxeDebugTimeLog("Write action:");
    timeLog.stamp("Queueing write action...");

    doWriteAction(new Runnable() {
      @Override
      public void run() {
        timeLog.stamp("<-- Time elapsed waiting for write access on the AWT thread.");
        timeLog.stamp("Begin: Updating module libraries for " + module.getName());

        ModuleRootManager rootManager = ModuleRootManager.getInstance(module);
        ModifiableRootModel modifiableModel = rootManager.getModifiableModel();
        final LibraryTable libraryTable = modifiableModel.getModuleLibraryTable();

        // Remove unused packed "haxelib|<lib_name>" libraries from the module and project library.
        if (null != toRemove) {
          timeLog.stamp("Removing libraries.");
          toRemove.iterate(new HaxeClasspath.Lambda(){
            @Override
            public boolean processEntry(HaxeClasspathEntry entry) {
              Library library = libraryTable.getLibraryByName(entry.getName());
              if (null != library) {
                // Why use this?: ModuleHelper.removeDependency(rootManager, library);
                libraryTable.removeLibrary(library);
                timeLog.stamp("Removed library " + library.getName());
              }
              else {
                LOG.warn(
                  "Internal inconsistency: library to remove was not found: " +
                  entry.getName());
              }
              return true;
            }
          });
        }

        // Add new dependencies to modules.
        if (null != toAdd) {
          timeLog.stamp("Locating libraries and adding dependencies.");
          toAdd.iterate(new HaxeClasspath.Lambda() {
            @Override
            public boolean processEntry(HaxeClasspathEntry entry) {
              Library libraryByName = libraryTable.getLibraryByName(
                entry.getName());
              if (libraryByName == null) {
                libraryByName = libraryTable.createLibrary(entry.getName());
                Library.ModifiableModel libraryModifiableModel = libraryByName.getModifiableModel();
                libraryModifiableModel.addRoot(entry.getUrl(), OrderRootType.CLASSES);
                libraryModifiableModel.addRoot(entry.getUrl(), OrderRootType.SOURCES);
                libraryModifiableModel.commit();

//                ModuleRootModificationUtil.addDependency(module, libraryByName);
                timeLog.stamp("Added library " + libraryByName.getName());
              }
              else {
                LOG.warn("Internal inconsistency: library to add was already in the module's library table.");
              }
              return true;
            }
          });
        }

        timeLog.stamp("Committing changes to module libraries");
        modifiableModel.commit();

<<<<<<< HEAD
        // Remove unused packed "haxelib|<lib_name>" libraries from the module and project library.
        ModuleRootManager rootManager = ModuleRootManager.getInstance(module);
        for (final Library library : libraryTableModifiableModelLibraries) {
          // parseHaxeLib returns null if the name isn't packed.
          if (HaxelibParser.parseHaxelib(library.getName()) != null && !newPackedEntries.contains(library.getName())) {
            //ModuleHelper.removeDependency(rootManager, library);

            ModuleRootModificationUtil.updateModel(module, new Consumer<ModifiableRootModel>() {
              @Override
              public void consume(ModifiableRootModel model) {
                model.getModuleLibraryTable().removeLibrary(library);
              }
            });

            projectModifiableModel.removeLibrary(library);
            timeLog.stamp("Removed library " + library.getName());
=======
        timeLog.stamp("Finished: Updating module Libraries");
      }
    });

    timeLog.print();
  }


  private void syncOneModule(@NotNull final ProjectTracker tracker, @NotNull Module module, @NotNull HaxeDebugTimeLog timeLog) {

    Project project = tracker.getProject();
    HaxeClasspath haxelibExternalItems = new HaxeClasspath();
    HaxeClasspath haxelibNewItemList;
    HaxelibLibraryCache libManager = tracker.getSdkManager().getLibraryManager(module);
    HaxeModuleSettings settings = HaxeModuleSettings.getInstance(module);
    int buildConfig = settings.getBuildConfig();

    switch (buildConfig) {
      case HaxeModuleSettings.USE_NMML:
        timeLog.stamp("Start loading classpaths from NMML file.");
        haxelibNewItemList = libManager.findHaxelibPath("nme");
        haxelibExternalItems.addAll(haxelibNewItemList);

        String nmmlPath = settings.getNmmlPath();
        if (nmmlPath != null && !nmmlPath.isEmpty()) {
          VirtualFile file = LocalFileFinder.findFile(nmmlPath);

          if (file != null && file.getFileType().equals(NMMLFileType.INSTANCE)) {
            VirtualFileManager.getInstance().syncRefresh();
            PsiFile psiFile = PsiManager.getInstance(project).findFile(file);

            if (psiFile != null && psiFile instanceof XmlFile) {
              haxelibExternalItems.addAll(HaxelibClasspathUtils.getHaxelibsFromXmlFile((XmlFile)psiFile, libManager));
            }
          }
        }
        timeLog.stamp("Finished loading classpaths from NMML file.");
        break;
      case HaxeModuleSettings.USE_OPENFL:
        timeLog.stamp("Start loading classpaths from openfl file.");
        haxelibNewItemList = libManager.findHaxelibPath("openfl");
        haxelibExternalItems.addAll(haxelibNewItemList);

        String openFLXmlPath = settings.getOpenFLPath();
        if (openFLXmlPath != null && !openFLXmlPath.isEmpty()) {
          VirtualFile file = LocalFileFinder.findFile(openFLXmlPath);

          if (file != null && file.getFileType().equals(XmlFileType.INSTANCE)) {
            PsiFile psiFile = PsiManager.getInstance(project).findFile(file);

            if (psiFile != null && psiFile instanceof XmlFile) {
              haxelibExternalItems.addAll(HaxelibClasspathUtils.getHaxelibsFromXmlFile((XmlFile)psiFile, libManager));
            }
          }
        }
        else {
          File dir = BuildProperties.getProjectBaseDir(project);
          List<String> projectClasspaths =
            HaxelibClasspathUtils.getProjectDisplayInformation(project, dir, "openfl",
                                                               HaxelibSdkUtils.lookupSdk(module));

          for (String classpath : projectClasspaths) {
            VirtualFile file = LocalFileFinder.findFile(classpath);
            if (file != null) {
              haxelibExternalItems.add(new HaxelibItem(classpath, file.getUrl()));
            }
>>>>>>> 5615d354
          }
        }
        haxelibExternalItems.debugDump("haxelibExternalItems for module "+ module.getName());
        timeLog.stamp("Finished loading classpaths from openfl file.");
        break;
      case HaxeModuleSettings.USE_HXML:
        timeLog.stamp("Start loading classpaths from HXML file.");
        String hxmlPath = settings.getHxmlPath();

        if (hxmlPath != null && !hxmlPath.isEmpty()) {
          VirtualFile file = LocalFileFinder.findFile(hxmlPath);

          if (file != null && file.getFileType().equals(HXMLFileType.INSTANCE)) {
            PsiFile psiFile = PsiManager.getInstance(project).findFile(file);
            if (psiFile != null) {
              Collection<HXMLClasspath> hxmlClasspaths = PsiTreeUtil.findChildrenOfType(psiFile, HXMLClasspath.class);
              for (HXMLClasspath hxmlClasspath : hxmlClasspaths) {
                String classpath = hxmlClasspath.getValue();
                haxelibExternalItems.add(new HaxelibItem(classpath, VfsUtil.pathToUrl(classpath)));
              }

              Collection<HXMLLib> hxmlLibs = PsiTreeUtil.findChildrenOfType(psiFile, HXMLLib.class);
              for (HXMLLib hxmlLib : hxmlLibs) {
                String name = hxmlLib.getValue();
                haxelibNewItemList = libManager.findHaxelibPath(name);
                haxelibExternalItems.addAll(haxelibNewItemList);
              }
            }
          }
        }
        timeLog.stamp("Finish loading classpaths from HXML file.");
        break;

      case HaxeModuleSettings.USE_PROPERTIES:
        timeLog.stamp("Start loading classpaths from properties.");
        String arguments = settings.getArguments();
        if (!arguments.isEmpty()) {
          List<String> classpaths = HaxelibClasspathUtils.getHXMLFileClasspaths(project, arguments);

          for (String classpath : classpaths) {
            haxelibExternalItems.add(new HaxelibItem(classpath, VfsUtil.pathToUrl(classpath)));
          }
        }
        timeLog.stamp("Finish loading classpaths from properties.");
        break;
    }

    // We can't just remove all of the project classpaths here because we need
    // to remove any managed classpaths that are no longer valid in the modules.
    // We can't do that if we don't have the list of valid ones.  :/
    timeLog.stamp("Adding libraries to module.");
    resolveModuleLibraries(tracker, module, haxelibExternalItems);
    timeLog.stamp("Finished adding libraries to module.");
  }


  private void syncModuleClasspaths(final ProjectTracker tracker) {
    final HaxeDebugTimeLog timeLog = HaxeDebugTimeLog.startNew("syncModuleClasspaths");

    final Project project = tracker.getProject();

    //LOG.debug("Scanning project " + project.getName());
    timeLog.stamp("Scanning project " + project.getName());

    Collection<Module> modules = ModuleUtil.getModulesOfType(project, HaxeModuleType.getInstance());
    int i = 0;
    final int count = modules.size();
    for (final Module module : modules) {

      final int num = ++i;

      //LOG.debug("Scanning module " + (++i) + " of " + count + ": " + module.getName());
      timeLog.stamp("\nScanning module " + (num) + " of " + count + ": " + module.getName());

      if (myTestInForeground) {
        syncOneModule(tracker, module, timeLog);
      } else {
        // Running inside of a read action lets the UI run, and messes with the timing.
        doReadAction(new Runnable() { @Override public void run() {
            syncOneModule(tracker, module, timeLog);
        } });
      }
    }
    timeLog.stamp("Completed.");
    timeLog.print();
  }


  private void synchronizeClasspaths(@NotNull ProjectTracker tracker) {
    syncProjectClasspath(tracker);
    syncModuleClasspaths(tracker);
  }

  /**
   *
   * @param tracker
   * @return
   */
  @NotNull
  private HaxeClasspath getProjectClasspath(@NotNull ProjectTracker tracker) {
    ProjectClasspathCache cache = tracker.getCache();
    HaxeClasspath projectClasspath;
    int buildConfig = HaxeModuleSettings.USE_PROPERTIES; // Only properties available.

    if (cache.isClasspathSetFor(buildConfig)) {
      projectClasspath = cache.getClasspathFor(buildConfig);
    } else {
      projectClasspath = HaxelibClasspathUtils.getProjectLibraryClasspath(
        tracker.getProject());
      cache.setClasspathFor(buildConfig, projectClasspath);
    }
    return projectClasspath;
  }

  /**
   * Removes old unneeded libraries and adds new dependencies to the project classpath.
   * Queues an update to the Project.
   *
   * @param tracker for the project being updated.
   */
  @NotNull
  private void syncProjectClasspath(@NotNull ProjectTracker tracker) {
    HaxeDebugTimeLog timeLog = new HaxeDebugTimeLog("syncProjectClasspath");
    timeLog.stamp("Start synchronizing project " + tracker.getProject().getName());

    HaxeClasspath currentProjectClasspath = HaxelibClasspathUtils.getProjectLibraryClasspath(
      tracker.getProject());
    List<String> currentLibraryNames = HaxelibClasspathUtils.getProjectLibraryNames(tracker.getProject(), true);
    Sdk sdk = HaxelibSdkUtils.lookupSdk(tracker.getProject());
    HaxelibLibraryCache libCache = tracker.getSdkManager().getLibraryCache(sdk);
    HaxeClasspath haxelibClasspaths = libCache.getClasspathForHaxelibs(currentLibraryNames);

    // Libraries that we want to remove are those specified as 'haxelib' entries and are
    // no longer referenced.
    class Collector implements HaxeClasspath.Lambda {
      public HaxeClasspath toRemove = new HaxeClasspath();
      HaxeClasspath myFilter;
      public Collector(HaxeClasspath filter) { myFilter = filter; }
      @Override
      public boolean processEntry(HaxeClasspathEntry entry) {
        if (entry.isManagedEntry() && !myFilter.contains(entry)) {
          toRemove.add(entry);
        }
        return true;
      }
    }
    Collector collector = new Collector(haxelibClasspaths);
    currentProjectClasspath.iterate(collector);
    HaxeClasspath toRemove = collector.toRemove;

    // Libraries that we want to add are those that aren't already on the current classpath.
    haxelibClasspaths.removeAll(currentProjectClasspath);
    HaxeClasspath toAdd = haxelibClasspaths;


    if (!toAdd.isEmpty() && !toRemove.isEmpty()) {
      timeLog.stamp("Add/Remove calculations finished.  Queuing write task.");
      updateProject(tracker, toRemove, toAdd);
    }

    timeLog.stamp("Finished synchronizing.");
    timeLog.print();

    // And update the cache.
    currentProjectClasspath.removeAll(toRemove);
    currentProjectClasspath.addAll(toAdd);
    tracker.getCache().setPropertiesClassPath(currentProjectClasspath);
  }


  /**
   * Workhorse routine for syncProjectClasspath.  This does the actual update of the
   * project.  It will block until all of the running events on the AWT thread have
   * completed, and then this will run on that thread.
   *
   * @param tracker for the project to update.
   * @param toRemove libraries that need to be removed from the project.
   * @param toAdd libraries that need to be added to the project.
   */
  private void updateProject(@NotNull final ProjectTracker tracker, final @Nullable HaxeClasspath toRemove, final @Nullable HaxeClasspath toAdd) {
    if (null == toRemove && null == toAdd) {
      return;
    }
    if (null != toRemove) {
      toRemove.iterate(new HaxeClasspath.Lambda() {
        @Override
        public boolean processEntry(HaxeClasspathEntry entry) {
          LOG.assertTrue(entry.isManagedEntry(), "Attempting to automatically remove a library that was not marked as managed.");
          return true;
        }
      });
    }
    if (null != toAdd) {
      toAdd.iterate(new HaxeClasspath.Lambda() {
        @Override
        public boolean processEntry(HaxeClasspathEntry entry) {
          LOG.assertTrue(entry.isManagedEntry(), "Attempting to automatically add a library that is not marked as managed.");
          return true;
        }
      });
    }

    doWriteAction(new Runnable() {
      @Override
      public void run() {
        final HaxeDebugTimeLog timeLog = new HaxeDebugTimeLog("Write action:");
        timeLog.stamp("Begin: Updating project libraries");

        LibraryTable projectTable = ProjectLibraryTable.getInstance(tracker.getProject());
        final LibraryTable.ModifiableModel projectModifiableModel = projectTable.getModifiableModel();

        // Remove unused packed "haxelib|<lib_name>" libraries from the module and project library.
        if (null != toRemove) {
          timeLog.stamp("Removing unneeded haxelib libraries.");
          toRemove.iterate(new HaxeClasspath.Lambda() {
            @Override
            public boolean processEntry(HaxeClasspathEntry entry) {
              Library library = projectModifiableModel.getLibraryByName(
                entry.getName());
              LOG.assertTrue(null != library, "Library " + entry.getName() + " was not found in the project and will not be removed.");
              if (null != library) {
                projectModifiableModel.removeLibrary(library);
                timeLog.stamp("Removed library " + entry.getName());
              }
              else {
                timeLog.stamp(
                  "Library to remove was not found: " + entry.getName());
              }
              return true;
            }
          });
        }

        // Add new dependencies to modules.
        if (null != toAdd) {
          timeLog.stamp("Adding haxelib dependencies.");
          toAdd.iterate(new HaxeClasspath.Lambda() {
            @Override
            public boolean processEntry(HaxeClasspathEntry newItem) {
              Library libraryByName = projectModifiableModel.getLibraryByName(newItem.getName());
              if (libraryByName == null) {
                libraryByName = projectModifiableModel.createLibrary(newItem.getName());
                Library.ModifiableModel libraryModifiableModel = libraryByName.getModifiableModel();
                libraryModifiableModel.addRoot(newItem.getUrl(), OrderRootType.CLASSES);
                libraryModifiableModel.addRoot(newItem.getUrl(), OrderRootType.SOURCES);
                libraryModifiableModel.commit();

                timeLog.stamp("Added library " + libraryByName.getName());
              }
              return true;
            }
          });
        }

        timeLog.stamp("Committing project changes.");
        projectModifiableModel.commit();
        timeLog.stamp("Finished: Updating project Libraries");
        timeLog.print();
      }
    });
  }

  /**
   * Cause a synchronous write action to be run on the AWT thread.
   *
   * @param action action to run.
   */
  private static void doWriteAction(final Runnable action) {
    final Application application = ApplicationManager.getApplication();
    application.invokeAndWait(new Runnable() {
      @Override
      public void run() {
        application.runWriteAction(action);
      }
    }, application.getDefaultModalityState());
  }

  /**
   * Cause a synchronous read action to be run.  Blocks if a write action is
   * currently running in the AWT thread.
   *
   * @param action action to run.
   */
  private static void doReadAction(final Runnable action) {
    final Application application = ApplicationManager.getApplication();
    application.invokeAndWait(new Runnable() {
      @Override
      public void run() {
        application.runReadAction(action);
      }
    }, application.getDefaultModalityState());
  }

  /**
   *  Cache for project library classpaths.
   */
  final private class ProjectClasspathCache {


    private HaxeClasspath nmmlClassPath;
    private HaxeClasspath openFLClassPath;
    private HaxeClasspath hxmlClassPath;
    private HaxeClasspath propertiesClassPath;
    private boolean nmmlIsSet;
    private boolean openFLIsSet;
    private boolean hxmlIsSet;
    private boolean propertiesIsSet;

    public ProjectClasspathCache() {
      clear();
    }

    public void clear() {
      setNmmlClassPath(HaxeClasspath.EMPTY_CLASSPATH);
      setOpenFLClassPath(HaxeClasspath.EMPTY_CLASSPATH);
      setHxmlClassPath(HaxeClasspath.EMPTY_CLASSPATH);
      setPropertiesClassPath(HaxeClasspath.EMPTY_CLASSPATH);

      // Reset the 'set' bits.
      nmmlIsSet = openFLIsSet = hxmlIsSet = propertiesIsSet = false;
    }

    public boolean isClasspathSetFor(int buildConfig) {
      switch(buildConfig) {
        case HaxeModuleSettings.USE_NMML:
          return nmmlIsSet;
        case HaxeModuleSettings.USE_OPENFL:
          return openFLIsSet;
        case HaxeModuleSettings.USE_HXML:
          return hxmlIsSet;
        case HaxeModuleSettings.USE_PROPERTIES:
          return propertiesIsSet;
      }
      return false;
    }

    @NotNull
    public HaxeClasspath getClasspathFor(int buildConfig) {
      switch(buildConfig) {
        case HaxeModuleSettings.USE_NMML:
          return getNmmlClassPath();
        case HaxeModuleSettings.USE_OPENFL:
          return getOpenFLClassPath();
        case HaxeModuleSettings.USE_HXML:
          return getHxmlClassPath();
        case HaxeModuleSettings.USE_PROPERTIES:
          return getPropertiesClassPath();
      }
      return HaxeClasspath.EMPTY_CLASSPATH;
    }

    public void setClasspathFor(int buildConfig, HaxeClasspath classpath) {
      switch(buildConfig) {
        case HaxeModuleSettings.USE_NMML:
          setNmmlClassPath(classpath);
        case HaxeModuleSettings.USE_OPENFL:
          setOpenFLClassPath(classpath);
        case HaxeModuleSettings.USE_HXML:
          setHxmlClassPath(classpath);
        case HaxeModuleSettings.USE_PROPERTIES:
          setPropertiesClassPath(classpath);
      }
    }


    @Nullable
    public HaxeClasspath getNmmlClassPath() {
      return nmmlClassPath;
    }

    @Nullable
    public HaxeClasspath getOpenFLClassPath() {
      return openFLClassPath;
    }

    @Nullable
    public HaxeClasspath getHxmlClassPath() {
      return hxmlClassPath;
    }

    @Nullable
    public HaxeClasspath getPropertiesClassPath() {
      return propertiesClassPath;
    }

    public void setNmmlClassPath(HaxeClasspath nmmlClasspath)  {
      nmmlClassPath = nmmlClasspath;
      nmmlIsSet = true;
    }

    public void setOpenFLClassPath(HaxeClasspath openFLClassPath) {
      this.openFLClassPath = openFLClassPath;
      openFLIsSet = true;
    }

    public void setHxmlClassPath(HaxeClasspath hxmlClassPath) {
      this.hxmlClassPath = hxmlClassPath;
      hxmlIsSet = true;
    }

    public void setPropertiesClassPath(HaxeClasspath propertiesClassPath) {
      this.propertiesClassPath = propertiesClassPath;
      propertiesIsSet = true;
    }
  }



  /**
   * Tracks the state of a project for updating class paths.
   */
  public final class ProjectTracker {
    final Project myProject;
    boolean myIsDirty;
    boolean myIsUpdating;
    ProjectClasspathCache myCache;
    HaxelibLibraryCacheManager mySdkManager;

    // TODO: Determine if we need to track whether the project is still open.

    /**
     * Typically, a project gets open and closed events for all of the modules it
     * contains.  We don't want to destroy or de-queue ProjectTrackers until all
     * of the modules have been destroyed.
     */
    int myReferenceCount;


    public ProjectTracker(Project project) {
      myProject = project;
      myIsDirty = true;
      myIsUpdating = false;
      myReferenceCount = 0;
      myCache = new ProjectClasspathCache();
      mySdkManager = new HaxelibLibraryCacheManager();
    }

    /**
     * Get the settings cache.
     */
    @NotNull
    public ProjectClasspathCache getCache() {
      return myCache;
    }

    /**
     * Get the library classpath cache.
     */
    @NotNull
    public HaxelibLibraryCacheManager getSdkManager() {
      return mySdkManager;
    }

    /**
     * Tell whether this project is dirty (needs updating).
     *
     * @return true if the project needs updating.
     */
    public boolean isDirty() {
      boolean ret = false;
      synchronized (this) {
        ret = myIsDirty;
      }
      return ret;
    }

    /**
     * Set/clear the dirty state.  Marking the project dirty clears the cache.
     *
     * @param newState the new state to set.
     * @return the state prior to setting it.
     */
    public boolean setDirty(boolean newState) {
      boolean ret = false;
      synchronized (this) {
        ret = myIsDirty;
        myIsDirty = newState;
        if (myIsDirty) {
          // XXX: May need something more sophisicated than just clearing it.
          //      It could be that a module is getting changed, but not
          //      the project.  In that case, we would want to detect whether
          //      the project settings really changed, and act accordingly.
          myCache.clear();
        }
      }
      return ret;
    }

    /**
     * Tell whether this project is currently updating.
     *
     * @return true if the project is currently running an update.
     */
    public boolean isUpdating() {
      boolean ret = false;

      synchronized(this) {
        ret = myIsUpdating;
      }

      return ret;
    }

    /**
     * Set/clear the 'updating' state.
     *
     * @param newState the new state to set.
     * @return the state prior to setting it.
     */
    public boolean setUpdating(boolean newState) {
      boolean ret = false;
      synchronized(this) {
        ret = myIsUpdating;
        myIsUpdating = newState;
      }
      return ret;
    }

    /**
     * Increase the reference count.
     */
    public void addReference() {
      synchronized(this) {
        myReferenceCount++;
      }
    }

    /**
     * Decrease the reference count.
     *
     * @return the number of references still attached to the object.
     */
    public int removeReference() {
      int refs;
      synchronized(this) {
        refs = --myReferenceCount;
      }
      // XXX: Maybe we don't need an assertion for this.
      LOG.assertTrue(refs >= 0);

      return refs;
    }

    /**
     * Get the project we are tracking.  Note that the project may
     * not still be open at the moment that this is retrieved.
     */
    @NotNull
    public Project getProject() {
      return myProject;
    }

    @NotNull
    public String toString() {
      return "ProjectTracker:" + myProject.getName();
    }

    public boolean equalsName(@Nullable ProjectTracker tracker) {
      if (null == tracker) {
        return false;
      }
      return myProject.getName().equals(tracker.getProject().getName());
    }
  } // end class ProjectTracker


  /**
   * Tracks all of the projects that are currently open.  (As opposed to those
   * that are bing queued for update, which the ProjectUpdateQueue does.)
   * ProjectTrackers are shared between this map and the queue.
   */
  public final class ProjectMap {

    // Hashtable is already synchronized, so we don't have to manage that ourselves.
    final Hashtable<String, ProjectTracker> myMap;


    public ProjectMap() {
      myMap = new Hashtable<String, ProjectTracker>();
    }

    /**
     * Adds a new project to the map, if it doesn't exist there already.
     *
     * @param project An open project to be tracked.
     *
     * @return a new ProjectTracker for the project added, or the existing
     *         ProjectTracker for an existing project.
     */
    @NotNull
    public ProjectTracker add(@NotNull Project project) {
      ProjectTracker tracker;

      synchronized (this) {
        tracker = myMap.get(project.getName());
        if (null == tracker) {
          tracker = new ProjectTracker(project);
          myMap.put(project.getName(), tracker);
        }

        tracker.addReference();
      }
      return tracker;
    }

    public boolean remove(@NotNull Project project) {
      boolean removed = false;
      synchronized(this) {
        ProjectTracker tracker = myMap.get(project.getName());
        if (null != tracker) {
          int refs = tracker.removeReference();
          if (refs == 0) {
            removed = null != myMap.remove(project.getName());
          }
        }
      }
      return removed;
    }

    @Nullable
    public ProjectTracker get(@NotNull Project project) {
      ProjectTracker tracker;
      synchronized(this) {
        tracker = myMap.get(project.getName());
      }
      return tracker;
    }
  }


  /**
   * A FIFO queue for projects that need updating.  Projects are tracked
   * through the ProjectTracker class. When a project placed is in this queue,
   * it is marked dirty.  When the project is being updated, it's marked
   * as updating.  The currently updating project can be retrieved with
   * getUpdatingProject().
   */
  final class ProjectUpdateQueue {

    final Object updateSyncToken;
    ConcurrentLinkedQueue<ProjectTracker> queue;
    ProjectTracker updatingProject = null;

    public ProjectUpdateQueue() {
      queue = new ConcurrentLinkedQueue<ProjectTracker>();
      updateSyncToken = new Object();
      updatingProject = null;
    }

    /**
     * Determine whether there are any projects awaiting updating.
     *
     * The queue may be empty even though a project is currently updating.
     *
     * @return whether there are any projects waiting to be updated.
     */
    public boolean isEmpty() {
      return queue.isEmpty();
    }

    /**
     * Adds a new project to the update queue.  If the project already
     * exists in the queue (as described by equals()) then it will not
     * be added.
     *
     * @param tracker for the project that needs to be updated.
     * @return true if the project was added to the update queue.
     */
    public boolean add(@NotNull ProjectTracker tracker) {
      boolean ret = false;
      // XXX: Something seems wrong about skipping the currently updating project.
      //      What if a project change happens while the project is already running?
      //      Should we cancel and restart instead?  And, if so, should we have a
      //      short delay to ensure that all identical messages are already queued?
      if (!tracker.equalsName(getUpdatingProject())) {
        if (queue.isEmpty() || !queue.contains(tracker)) {
          ret = queue.add(tracker);
          if (null == getUpdatingProject()) {
            queueNextProject();
          }
        }
      }
      return ret;
    }

    /**
     * Remove a project from the update queue.
     *
     * Projects that are currently updating are not canceled or removed, but will
     * be as soon as they are finished.
     *
     * @param tracker project to remove
     * @return true if the project was removed; false otherwise, or if it wasn't queued.
     */
    public boolean remove(@NotNull ProjectTracker tracker) {
      boolean removed = false;

      synchronized(updateSyncToken) {
        if (queue.remove(tracker)) {
          tracker.setUpdating(false);
          // We haven't changed anything, so it's still dirty.
          removed = true;
        }
      }
      return removed;
    }

    /**
     * @return the project currently being updated, if any.
     */
    @Nullable
    public ProjectTracker getUpdatingProject() {
      ProjectTracker tracker;
      synchronized (updateSyncToken) {
        tracker = updatingProject;
      }
      return tracker;
    }

    /**
     * Puts the next project on the event queue.
     */
    private void queueNextProject() {
      synchronized (updateSyncToken) {
        LOG.assertTrue(null == updatingProject);

        // Get the next project from the queue. We're done if there's
        // nothing left.
        updatingProject = queue.poll();  // null if empty.
        if (updatingProject == null) return;

        LOG.assertTrue(updatingProject.isDirty());
        LOG.assertTrue(!updatingProject.isUpdating());

        updatingProject.setUpdating(true);
      }

      // TODO: Put project classpath updating on a worker thread (including progress indicators)...
      // Waiting for runWhenProjectIsInitialized() ensures that the project is
      // fully loaded and accessible.  Otherwise, we crash. ;)
      StartupManager.getInstance(updatingProject.getProject()).runWhenProjectIsInitialized(new Runnable() {
        public void run() {
          LOG.debug("Starting haxelib library sync...");
          runUpdate();
        }
      });

    }

    /**
     * Runs the update, either in the foreground or background, depending upon
     * the state of the myTestInForeground debug flag.
     */
    private void runUpdate() {
      final ProjectTracker tracker = getUpdatingProject();
      final Project project = tracker == null ? null : tracker.getProject();

      if (myTestInForeground) {
        doUpdateWork();
      } else if (myRunInForeground) {
        ProgressManager.getInstance().run(new Task.Modal(project, "Synchronizing with haxelib libraries...", false) {
          @Override
          public void run(@NotNull ProgressIndicator indicator) {
            indicator.setIndeterminate(true);
            indicator.startNonCancelableSection();
            doUpdateWork();
            indicator.finishNonCancelableSection();
          }
        });
      } else {
        ApplicationManager.getApplication().invokeLater(new Runnable() {
          @Override
          public void run() {
            ProgressManager.getInstance().run(
              new Task.Backgroundable(project, "Synchronizing with haxelib libraries...", false, PerformInBackgroundOption.ALWAYS_BACKGROUND) {
                @Override
                public void run(@NotNull ProgressIndicator indicator) {
                  doUpdateWork();
                }
              });
          }
        });
      }
    }

    /**
     * The basic bit of work that an update does.
     */
    private void doUpdateWork() {
      LOG.debug("Loading referenced libraries...");
      ProjectTracker tracker = getUpdatingProject();
      if (null == tracker) {
        LOG.warn("Attempt to load libraries, but no project queued for updating.");
        return;
      }
      synchronizeClasspaths(tracker);
      finishUpdate(tracker);
    }

    /**
     * Cleanup and queue the next in line, if any.
     *
     * @param up - the project that is finishing its update run.
     */
    private void finishUpdate(ProjectTracker up) {
      synchronized (updateSyncToken) {
        LOG.assertTrue(null != updatingProject);
        LOG.assertTrue(up.equals(updatingProject));

        updatingProject.setUpdating(false);
        updatingProject.setDirty(false);
        updatingProject = null;
      }
      queueNextProject();
    }
  } // end class projectUpdateQueue


}<|MERGE_RESOLUTION|>--- conflicted
+++ resolved
@@ -29,13 +29,9 @@
 import com.intellij.openapi.progress.ProgressManager;
 import com.intellij.openapi.progress.Task;
 import com.intellij.openapi.project.Project;
-<<<<<<< HEAD
-=======
 import com.intellij.openapi.projectRoots.Sdk;
->>>>>>> 5615d354
 import com.intellij.openapi.roots.ModifiableRootModel;
 import com.intellij.openapi.roots.ModuleRootManager;
-import com.intellij.openapi.roots.ModuleRootModificationUtil;
 import com.intellij.openapi.roots.OrderRootType;
 import com.intellij.openapi.roots.impl.libraries.ProjectLibraryTable;
 import com.intellij.openapi.roots.libraries.Library;
@@ -55,16 +51,9 @@
 import com.intellij.psi.PsiManager;
 import com.intellij.psi.util.PsiTreeUtil;
 import com.intellij.psi.xml.XmlFile;
-<<<<<<< HEAD
-import com.intellij.util.Consumer;
-import com.intellij.webcore.ModuleHelper;
-=======
->>>>>>> 5615d354
 import org.apache.log4j.Level;
 import org.jetbrains.annotations.NotNull;
 import org.jetbrains.annotations.Nullable;
-import org.jetbrains.debugger.ContextDependentAsyncResultConsumer;
-import org.jetbrains.debugger.Vm;
 import org.jetbrains.io.LocalFileFinder;
 
 import java.io.File;
@@ -98,9 +87,16 @@
 
   /**
    *  Set this to run in the foreground for speed testing.
+   *  It overrides myRunInForeground.  The UI is blocked with no updates.
    */
   private static final boolean myTestInForeground = false;
-  private static final boolean myRunInForeground = true;
+  /**
+   *  Set this true to put up a modal dialog and run in the foreground thread
+   *  (locking up the UI.)
+   *  Set it false to run in a background thread.  Progress is updated in the
+   *  status bar and the UI is usable.
+   */
+  private static final boolean myRunInForeground = false;
 
   public static final HaxelibProjectUpdater INSTANCE = new HaxelibProjectUpdater();
 
@@ -152,38 +148,41 @@
   }
 
   /**
-   * Retrieve the SdkManager for a given module/project.
+   * Retrieve the HaxelibLibraryCacheManager for a given module/project.
    *
    * Convenience function that doesn't quite match the purpose of this class,
-   * but we haven't made the SdkManager a singleton -- and we really can't
+   * but we haven't made the CacheManager a singleton -- and we really can't
    * unless we move the notion of a project into it.
    *
-   * @param module that we need the SdkManager for.
-   * @return the appropriate SdkManager.
+   * @param module that we need the HaxelibLibraryCacheManager for.
+   * @return the appropriate HaxelibLibraryCacheManager.
    */
   @Nullable
-  public HaxelibLibraryCacheManager getSdkManager(@NotNull Module module) {
-    return getSdkManager(module.getProject());
-  }
-
-  /**
-   * Retrieve the SdkManager for a given module/project.
+  public HaxelibLibraryCacheManager getLibraryCacheManager(@NotNull Module module) {
+    return getLibraryCacheManager(module.getProject());
+  }
+
+  /**
+   * Retrieve the HaxelibLibraryCacheManager for a given module/project.
    *
    * Convenience function that doesn't quite match the purpose of this class,
-   * but we haven't made the SdkManager a singleton -- and we really can't
+   * but we haven't made the CacheManager a singleton -- and we really can't
    * unless we move the notion of a project into it.
    *
-   * @param project that we need the SdkManager for.
-   * @return the appropriate SdkManager.
+   * @param project that we need the HaxelibLibraryCacheManager for.
+   * @return the appropriate HaxelibLibraryCacheManager.
    */
   @Nullable
-  public HaxelibLibraryCacheManager getSdkManager(@NotNull Project project) {
+  public HaxelibLibraryCacheManager getLibraryCacheManager(@NotNull Project project) {
     ProjectTracker tracker = myProjects.get(project);
     return null == tracker ? null : tracker.getSdkManager();
   }
 
   /**
-   * Resolve the classpath/library entries for a module.
+   * Resolve the classpath/library entries for a module.  Determines which
+   * libraries to add and remove from the module.  Only libraries that have
+   * previously been added may be removed, if they have become redundant
+   * or otherwise specified.
    *
    * @param tracker for the project being updated.
    * @param module being updated.
@@ -363,7 +362,6 @@
                 libraryModifiableModel.addRoot(entry.getUrl(), OrderRootType.SOURCES);
                 libraryModifiableModel.commit();
 
-//                ModuleRootModificationUtil.addDependency(module, libraryByName);
                 timeLog.stamp("Added library " + libraryByName.getName());
               }
               else {
@@ -377,24 +375,6 @@
         timeLog.stamp("Committing changes to module libraries");
         modifiableModel.commit();
 
-<<<<<<< HEAD
-        // Remove unused packed "haxelib|<lib_name>" libraries from the module and project library.
-        ModuleRootManager rootManager = ModuleRootManager.getInstance(module);
-        for (final Library library : libraryTableModifiableModelLibraries) {
-          // parseHaxeLib returns null if the name isn't packed.
-          if (HaxelibParser.parseHaxelib(library.getName()) != null && !newPackedEntries.contains(library.getName())) {
-            //ModuleHelper.removeDependency(rootManager, library);
-
-            ModuleRootModificationUtil.updateModel(module, new Consumer<ModifiableRootModel>() {
-              @Override
-              public void consume(ModifiableRootModel model) {
-                model.getModuleLibraryTable().removeLibrary(library);
-              }
-            });
-
-            projectModifiableModel.removeLibrary(library);
-            timeLog.stamp("Removed library " + library.getName());
-=======
         timeLog.stamp("Finished: Updating module Libraries");
       }
     });
@@ -402,7 +382,14 @@
     timeLog.print();
   }
 
-
+  /**
+   * The guts of syncModuleClasspaths, separated so that it can be run as
+   * either a foreground or background task.
+   *
+   * @param tracker for the project being updated.
+   * @param module being updated.
+   * @param timeLog where to log timing results
+   */
   private void syncOneModule(@NotNull final ProjectTracker tracker, @NotNull Module module, @NotNull HaxeDebugTimeLog timeLog) {
 
     Project project = tracker.getProject();
@@ -461,7 +448,6 @@
             if (file != null) {
               haxelibExternalItems.add(new HaxelibItem(classpath, file.getUrl()));
             }
->>>>>>> 5615d354
           }
         }
         haxelibExternalItems.debugDump("haxelibExternalItems for module "+ module.getName());
@@ -509,9 +495,10 @@
         break;
     }
 
-    // We can't just remove all of the project classpaths here because we need
-    // to remove any managed classpaths that are no longer valid in the modules.
-    // We can't do that if we don't have the list of valid ones.  :/
+    // We can't just remove all of the project classpaths from the module's
+    // library list here because we need to remove any managed classpaths that
+    // are no longer valid in the modules.  We can't do that if we don't have
+    // the list of valid ones.  :/
     timeLog.stamp("Adding libraries to module.");
     resolveModuleLibraries(tracker, module, haxelibExternalItems);
     timeLog.stamp("Finished adding libraries to module.");
@@ -556,9 +543,11 @@
   }
 
   /**
-   *
-   * @param tracker
-   * @return
+   * Retrieves the project's classpath, either from the cache if available,
+   * or from the project's library table.
+   *
+   * @param tracker for the project being updated.
+   * @return a HaxeClasspath representing the libraries specified at the project level.
    */
   @NotNull
   private HaxeClasspath getProjectClasspath(@NotNull ProjectTracker tracker) {
@@ -741,7 +730,9 @@
 
   /**
    * Cause a synchronous read action to be run.  Blocks if a write action is
-   * currently running in the AWT thread.
+   * currently running in the AWT thread.  Also blocks write actions from
+   * occuring while this is being run.  So don't let tasks take too long, or
+   * the UI gets choppy.
    *
    * @param action action to run.
    */
@@ -827,24 +818,24 @@
     }
 
 
-    @Nullable
+    @NotNull
     public HaxeClasspath getNmmlClassPath() {
-      return nmmlClassPath;
-    }
-
-    @Nullable
+      return nmmlClassPath != null ? nmmlClassPath : HaxeClasspath.EMPTY_CLASSPATH;
+    }
+
+    @NotNull
     public HaxeClasspath getOpenFLClassPath() {
-      return openFLClassPath;
-    }
-
-    @Nullable
+      return openFLClassPath != null ? openFLClassPath : HaxeClasspath.EMPTY_CLASSPATH;
+    }
+
+    @NotNull
     public HaxeClasspath getHxmlClassPath() {
-      return hxmlClassPath;
-    }
-
-    @Nullable
+      return hxmlClassPath != null ? hxmlClassPath : HaxeClasspath.EMPTY_CLASSPATH;
+    }
+
+    @NotNull
     public HaxeClasspath getPropertiesClassPath() {
-      return propertiesClassPath;
+      return propertiesClassPath != null ? propertiesClassPath : HaxeClasspath.EMPTY_CLASSPATH;
     }
 
     public void setNmmlClassPath(HaxeClasspath nmmlClasspath)  {
@@ -1222,6 +1213,7 @@
       if (myTestInForeground) {
         doUpdateWork();
       } else if (myRunInForeground) {
+        // TODO: Put this string in a resource bundle.
         ProgressManager.getInstance().run(new Task.Modal(project, "Synchronizing with haxelib libraries...", false) {
           @Override
           public void run(@NotNull ProgressIndicator indicator) {
@@ -1236,6 +1228,7 @@
           @Override
           public void run() {
             ProgressManager.getInstance().run(
+              // TODO: Put this string in a resource bundle.
               new Task.Backgroundable(project, "Synchronizing with haxelib libraries...", false, PerformInBackgroundOption.ALWAYS_BACKGROUND) {
                 @Override
                 public void run(@NotNull ProgressIndicator indicator) {
