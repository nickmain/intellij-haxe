--- conflicted
+++ resolved
@@ -65,7 +65,7 @@
       LOG.debug( "getTarget " + context );
     }
 
-<<<<<<< HEAD
+/*
     final PsiElement logicalElement = HaxeHierarchyUtils.getReferencedElement(context);
     if (logicalElement == null) {
       return null;
@@ -84,8 +84,6 @@
       HaxePsiMethod psiMethod = new HaxePsiMethod(psiElement);
       return psiMethod;
     }
-
-
 
     if (false) {
       // test code -- do not check in
@@ -113,12 +111,10 @@
         LOG.debug("Component type is " + type);
       }
     }
-
     return null;
-=======
+*/
     HaxePsiMethod foundMethod = HaxeHierarchyUtils.getTargetMethod(context);
     return foundMethod;
->>>>>>> 497fa513
   }
 
   /**
