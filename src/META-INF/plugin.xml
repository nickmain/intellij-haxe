<!--
  ~ Copyright 2000-2013 JetBrains s.r.o.
  ~ Copyright 2014-2014 AS3Boyan
  ~ Copyright 2014-2014 Elias Ku
  ~
  ~ Licensed under the Apache License, Version 2.0 (the "License");
  ~ you may not use this file except in compliance with the License.
  ~ You may obtain a copy of the License at
  ~
  ~ http://www.apache.org/licenses/LICENSE-2.0
  ~
  ~ Unless required by applicable law or agreed to in writing, software
  ~ distributed under the License is distributed on an "AS IS" BASIS,
  ~ WITHOUT WARRANTIES OR CONDITIONS OF ANY KIND, either express or implied.
  ~ See the License for the specific language governing permissions and
  ~ limitations under the License.
  -->
<idea-plugin version="2">
  <id>com.intellij.plugins.haxe</id>
  <name>Haxe Support</name>
  <description>Support for Haxe programming language</description>
  <change-notes>
    <![CDATA[
<<<<<<< HEAD
      <p>0.8.1.1.TiVo.ClassHierarchy.2: (community version, TiVo WIP)</p>
      <ul>
        <li>Class Hierarchy partial implementation.</li>
        <li>SuperTypes work.  Sub-types work within the same module.</li>
        <li>All recent changes from github.com/Jetbrains/intellij-haxe/master</li>
        <li>Lots more... TODO: Get a complete list of updates.
=======
      <p>0.8.1.1.TiVo.2: (TiVo version)</p>
      <ul>
        <li>openFL path can now be retrieved from an .iml file</li>
>>>>>>> 8c5fb2f2
      </ul>
      <p>0.8.1.1: (community version)</p>
      <ul>
        <li>"Find usages in project" fixed.</li>
        <li>Allowed @:final on methods and fields.</li>
        <li>Re-implemented hxcpp debugger support to work with Haxe v3 built-in debugger</li>
      </ul>
      <p>0.8.1: (community version)</p>
      <ul>
        <li>Remove com.intellij.modules.java from dependencies list to make plugin work in PHPStorm(and other IntelliJ IDEA platform-based IDEs)</li>
      </ul>
      <p>0.8: (community version)</p>
      <ul>
        <li>Migration to new IntelliJ IDEA 13.1 API</li>
        <li>HXML syntax highlighting</li>
        <li>HXML completion</li>
        <li>Parser support for different types of imports</li>
        <li>Parser support for @:jsRequire and more parser fixes</li>
      </ul>
      <p>0.7.2: (community version)</p>
      <ul>
        <li>New version number</li>
        <li>basic hxml support</li>
        <li>@:jsRequire meta support</li>
        <li>Haxe grammar: @:jsRequire and macro support</li>
        <li>templates naming fix ("create new class/enum/interface" issue)</li>
        <li>new/get/set/never keywords, get/set identifiers are valid, jar build</li>
      </ul>
      <p>0.7.1:</p>
      <ul>
        <li>Bug fixes for  13.1.1</li>
      </ul>
      <p>0.7:</p>
      <ul>
        <li>Bug fixes</li>
      </ul>
      <p>0.6.9:</p>
      <ul>
        <li>Neko target for OpenFL</li>
        <li>Bug fixes</li>
      </ul>
      <p>0.6.5:</p>
      <ul>
        <li>OpenFL support</li>
      </ul>
      <p>0.6.4:</p>
      <ul>
        <li>Optimize imports</li>
      </ul>
      <p>0.6.3:</p>
      <ul>
        <li>Parser improvements</li>
      </ul>
      <p>0.6.2:</p>
      <ul>
        <li>Bug fixes</li>
      </ul>
      <p>0.6.1:</p>
      <ul>
        <li>Haxe 3 support</li>
      </ul>
      <p>0.6:</p>
      <ul>
        <li>Folding</li>
      </ul>
      <p>0.5.8:</p>
      <ul>
        <li>Bug fixes</li>
      </ul>
      <p>0.5.6:</p>
      <ul>
        <li>NME support improvements</li>
        <li>HXCPP debugger improvements</li>
      </ul>
      <p>0.5.5:</p>
      <ul>
        <li>Bug fixes</li>
      </ul>
      <p>0.5.4:</p>
      <ul>
        <li>New Compiler Mode</li>
      </ul>
      <p>0.5.2:</p>
      <ul>
        <li>Bug fixes</li>
      </ul>
      <p>0.5.1:</p>
      <ul>
        <li>Bug fixes</li>
      </ul>
      <p>0.5:</p>
      <ul>
        <li>HXCPP Debugging</li>
        <li>Bug fixes</li>
      </ul>
      <p>0.4.7:</p>
      <ul>
        <li>Introduce Variable Refactoring</li>
        <li>Using Completion</li>
        <li>Bug fixes</li>
      </ul>
      <p>0.4.6:</p>
      <ul>
        <li>Conditional Compilation Support</li>
        <li>Bug fixes</li>
      </ul>
      <p>0.4.5:</p>
      <ul>
        <li>Live Templates</li>
        <li>Surround With Action</li>
        <li>Smart completion</li>
        <li>Goto Test Action</li>
      </ul>
      <p>0.4.4:</p>
      <ul>
        <li>Bug fixes</li>
        <li>EReg support</li>
      </ul>
      <p>0.4.3:</p>
      <ul>
        <li>Bug fixes</li>
        <li>Structure view</li>
      </ul>
      <p>0.4.1:</p>
      <ul>
        <li>Bug fixes</li>
        <li>Unresolved type inspection</li>
      </ul>
      <p>0.4:</p>
      <ul>
        <li>NME Support</li>
        <li>Override/Implement method action</li>
        <li>Generate getter/setter action</li>
        <li>Parameter info action</li>
      </ul>
      <p>0.3:</p>
      <ul>
        <li>Type resolving improvements</li>
        <li>Goto Implementation(s) action</li>
        <li>Goto Super Method action</li>
        <li>Move refactoring</li>
      </ul>
      <p>0.2.3:</p>
      <ul>
        <li>Completion fixes</li>
      </ul>
      <p>0.2.2:</p>
      <ul>
        <li>Type resolving improvements</li>
        <li>Rename refactoring</li>
        <li>NMML scheme</li>
        <li>HXML support</li>
      </ul>
      <p>0.2.1:</p>
      <ul>
        <li>Type resolving improvements</li>
        <li>Documentation support</li>
        <li>New color settings</li>
      </ul>
      <p>0.2:</p>
      <ul>
        <li>Jump to declaration of local, std symbol or class</li>
        <li>Reference completion</li>
        <li>Class completion</li>
        <li>Color settings</li>
        <li>Code formatter</li>
        <li>Go to Class</li>
        <li>Icons for Haxe files</li>
        <li>Search for usages</li>
        <li>Highlight symbol occurencies</li>
        <li>Debugger for Flash target ("Flash/Flex Support" plugin required)</li>
      </ul>
      <p>0.1:</p>
      <ul>
        <li>Haxe module and SDK</li>
        <li>Parsing Haxe files</li>
        <li>Keyword completion</li>
        <li>Compile Haxe files and run in Neko VM</li>
      </ul>
      ]]>
  </change-notes>
<<<<<<< HEAD
  <version>0.8.1.1.TiVo.ClassHierarchy.2 (community version, TiVo WIP)</version>
=======
  <version>0.8.1.1.TiVo.2: (TiVo version)</version>
>>>>>>> 8c5fb2f2
  <vendor>JetBrains, Haxe community</vendor>
  <idea-version since-build="132.400"/>
  <depends>com.intellij.modules.lang</depends>
  <depends optional="true" config-file="flex-debugger-support.xml">com.intellij.flex</depends>
  <depends optional="true" config-file="debugger-support.xml">com.intellij.modules.ultimate</depends>

  <application-components>
    <!-- Add your application components here -->
  </application-components>
  <extensionPoints>
    <extensionPoint name="module.config" interface="com.intellij.plugins.haxe.ide.projectStructure.HaxeModuleConfigurationExtensionPoint"/>
  </extensionPoints>
  <extensions defaultExtensionNs="com.intellij">
    <compileServer.plugin classpath="haxe-jps-plugin.jar;haxe-common.jar"/>
    <errorHandler implementation="com.intellij.diagnostic.ITNReporter"/>
    <testFinder implementation="com.intellij.plugins.haxe.ide.HaxeTestFinder"/>

    <iconProvider implementation="com.intellij.plugins.haxe.ide.HaxeIconProvider"/>
    <qualifiedNameProvider implementation="com.intellij.plugins.haxe.ide.HaxeQualifiedNameProvider"/>

    <sdkType implementation="com.intellij.plugins.haxe.config.sdk.HaxeSdkType"/>
    <compiler.task implementation="com.intellij.plugins.haxe.compilation.HaxeCompilerTask"/>
    <moduleType id="HAXE_MODULE" implementationClass="com.intellij.plugins.haxe.ide.module.HaxeModuleType"/>
    <moduleConfigurationEditorProvider
        implementation="com.intellij.plugins.haxe.ide.projectStructure.HaxeModuleConfigurationEditorProvider"/>
    <projectStructureDetector implementation="com.intellij.plugins.haxe.ide.projectStructure.detection.HaxeProjectStructureDetector"/>

    <library.type implementation="com.intellij.plugins.haxe.ide.library.HaxeLibraryType"/>

    <fileTypeFactory implementation="com.intellij.plugins.haxe.HaxeFileTypeLoader"/>

    <fileTypeFactory implementation="com.intellij.plugins.haxe.nmml.NMMLFileTypeFactory"/>
    <xml.schemaProvider implementation="com.intellij.plugins.haxe.nmml.NMMLSchemaProvider"/>

    <!-- HXML BEGIN -->
    <fileTypeFactory implementation="com.intellij.plugins.haxe.hxml.HXMLFileTypeFactory"/>
    <lang.parserDefinition language="HXML" implementationClass="com.intellij.plugins.haxe.hxml.HXMLParserDefinition"/>
    <lang.syntaxHighlighterFactory key="HXML" implementationClass="com.intellij.plugins.haxe.ide.highlight.HXMLSyntaxHighlighterFactory"/>
    <colorSettingsPage implementation="com.intellij.plugins.haxe.ide.highlight.HXMLColorSettingsPage"/>
    <!-- HXML END -->

    <programRunner implementation="com.intellij.plugins.haxe.runner.HaxeRunner"/>

    <lang.parserDefinition language="Haxe" implementationClass="com.intellij.plugins.haxe.lang.parser.HaxeParserDefinition"/>
    <lang.formatter language="Haxe" implementationClass="com.intellij.plugins.haxe.ide.formatter.HaxeFormattingModelBuilder"/>
    <lang.rearranger language="Haxe" implementationClass="com.intellij.plugins.haxe.ide.rearranger.HaxeRearrangerModel" />
    <lang.ast.factory language="Haxe" implementationClass="com.intellij.plugins.haxe.lang.parser.HaxeAstFactory" />

    <lang.syntaxHighlighterFactory key="Haxe" implementationClass="com.intellij.plugins.haxe.ide.highlight.HaxeSyntaxHighlighterFactory"/>


    <lang.braceMatcher language="Haxe" implementationClass="com.intellij.plugins.haxe.ide.HaxeBraceMatcher"/>
    <typedHandler implementation="com.intellij.plugins.haxe.ide.editor.HaxeTypedHandler" id="haxe"/>

    <lang.findUsagesProvider language="Haxe" implementationClass="com.intellij.plugins.haxe.ide.HaxeFindUsagesProvider"/>
    <lang.implementationTextSelectioner language="Haxe"
                                        implementationClass="com.intellij.plugins.haxe.ide.HaxeImplementationTextSelectioner"/>
    <lang.documentationProvider language="Haxe" implementationClass="com.intellij.plugins.haxe.ide.HaxeDocumentationProvider"/>
    <lang.commenter language="Haxe" implementationClass="com.intellij.plugins.haxe.ide.HaxeCommenter"/>
    <lang.psiStructureViewFactory language="Haxe" implementationClass="com.intellij.plugins.haxe.ide.structure.HaxeStructureViewFactory"/>
    <lang.surroundDescriptor language="Haxe" implementationClass="com.intellij.plugins.haxe.ide.surroundWith.HaxeSurroundDescriptor"/>
    <lang.refactoringSupport language="Haxe"
                             implementationClass="com.intellij.plugins.haxe.ide.refactoring.HaxeRefactoringSupportProvider"/>
    <lang.foldingBuilder language="Haxe" implementationClass="com.intellij.plugins.haxe.ide.folding.HaxeFoldingBuilder"/>
    <lang.importOptimizer language="Haxe" implementationClass="com.intellij.plugins.haxe.ide.HaxeImportOptimizer"/>

    <languageInjector implementation="com.intellij.plugins.haxe.lang.RegexLanguageInjector"/>
    <lang.elementManipulator forClass="com.intellij.plugins.haxe.lang.psi.HaxeRegularExpressionLiteral"
                             implementationClass="com.intellij.plugins.haxe.lang.psi.manipulators.HaxeRegularExpressionLiteralManipulator"/>
    <lang.smartEnterProcessor language="Haxe" implementationClass="com.intellij.plugins.haxe.editor.smartEnter.HaxeSmartEnterProcessor"/>

    <copyPastePostProcessor implementation="com.intellij.plugins.haxe.editor.HaxeReferenceCopyPasteProcessor"/>
    
    <moveFileHandler implementation="com.intellij.plugins.haxe.ide.refactoring.move.HaxeFileMoveHandler"/>

    <codeInsight.lineMarkerProvider language="Haxe" implementationClass="com.intellij.plugins.haxe.ide.HaxeLineMarkerProvider"/>
    <codeInsight.gotoSuper language="Haxe" implementationClass="com.intellij.plugins.haxe.ide.HaxeGotoSuperHandler"/>

    <codeInsight.overrideMethod language="Haxe"
                                implementationClass="com.intellij.plugins.haxe.ide.generation.HaxeOverrideMethodHandler"/>
    <codeInsight.implementMethod language="Haxe"
                                 implementationClass="com.intellij.plugins.haxe.ide.generation.HaxeImplementMethodHandler"/>
    <codeInsight.parameterInfo language="Haxe"
                               implementationClass="com.intellij.plugins.haxe.ide.info.HaxeParameterInfoHandler"/>

    <colorSettingsPage implementation="com.intellij.plugins.haxe.ide.highlight.HaxeColorSettingsPage"/>

    <additionalTextAttributes scheme="Default" file="colorSchemes/HaxeDefault.xml"/>
    <additionalTextAttributes scheme="Darcula" file="colorSchemes/HaxeDefault.xml"/>

    <codeStyleSettingsProvider implementation="com.intellij.plugins.haxe.ide.formatter.settings.HaxeCodeStyleSettingsProvider"/>
    <langCodeStyleSettingsProvider implementation="com.intellij.plugins.haxe.ide.formatter.settings.HaxeLanguageCodeStyleSettingsProvider"/>

    <quoteHandler fileType="Haxe" className="com.intellij.plugins.haxe.ide.HaxeQuoteHandler"/>

    <completion.contributor language="any" implementationClass="com.intellij.plugins.haxe.ide.HaxeKeywordCompletionContributor"/>
    <completion.contributor language="Haxe" implementationClass="com.intellij.plugins.haxe.ide.HaxeClassNameCompletionContributor"/>
    <completion.contributor language="Haxe" implementationClass="com.intellij.plugins.haxe.ide.HaxeSmartCompletionContributor"/>
    <completion.contributor language="HXML" implementationClass="com.intellij.plugins.haxe.ide.HXMLCompilerArgumentsCompletionContributor"/>

    <configurationType implementation="com.intellij.plugins.haxe.runner.HaxeRunConfigurationType"/>

    <moduleService serviceInterface="com.intellij.plugins.haxe.ide.module.HaxeModuleSettings"
                   serviceImplementation="com.intellij.plugins.haxe.ide.module.HaxeModuleSettings"/>

    <internalFileTemplate name="HaxeClass"/>
    <internalFileTemplate name="HaxeInterface"/>
    <internalFileTemplate name="HaxeEnum"/>
    <internalFileTemplate name="NMMLProjectFile"/>

    <liveTemplateMacro implementation="com.intellij.plugins.haxe.ide.template.macro.HaxeArrayVariableMacro"/>
    <liveTemplateMacro implementation="com.intellij.plugins.haxe.ide.template.macro.HaxeSuggestIndexNameMacro"/>
    <liveTemplateMacro implementation="com.intellij.plugins.haxe.ide.template.macro.HaxeSuggestVariableNameMacro"/>

    <liveTemplateContext implementation="com.intellij.plugins.haxe.ide.template.HaxeTemplateContextType"/>
    <defaultLiveTemplatesProvider implementation="com.intellij.plugins.haxe.ide.template.HaxeDefaultLiveTemplatesProvider"/>

    <fileBasedIndex implementation="com.intellij.plugins.haxe.ide.index.HaxeComponentIndex"/>
    <fileBasedIndex implementation="com.intellij.plugins.haxe.ide.index.HaxeInheritanceIndex"/>
    <fileBasedIndex implementation="com.intellij.plugins.haxe.ide.index.HaxeTypeDefInheritanceIndex"/>
    <fileBasedIndex implementation="com.intellij.plugins.haxe.ide.index.HaxeComponentFileNameIndex"/>
    <gotoClassContributor implementation="com.intellij.plugins.haxe.ide.HaxeClassContributor"/>

    <definitionsSearch implementation="com.intellij.plugins.haxe.ide.index.HaxeInheritanceDefinitionsSearchExecutor"/>

    <projectService serviceInterface="com.intellij.plugins.haxe.config.HaxeProjectSettings"
                    serviceImplementation="com.intellij.plugins.haxe.config.HaxeProjectSettings"/>
    <projectService serviceInterface="com.intellij.plugins.haxe.lang.psi.HaxeClassResolveCache"
                    serviceImplementation="com.intellij.plugins.haxe.lang.psi.HaxeClassResolveCache"/>
    <projectConfigurable instance="com.intellij.plugins.haxe.config.HaxeSettingsConfigurable" id="haxe.settings" key="haxe.settings.name"
                         bundle="com.intellij.plugins.haxe.HaxeBundle" nonDefaultProject="true"/>

    <annotator language="Haxe" implementationClass="com.intellij.plugins.haxe.ide.annotator.HaxeColorAnnotator"/>
    <annotator language="Haxe" implementationClass="com.intellij.plugins.haxe.ide.annotator.HaxeTypeAnnotator"/>

    <localInspection language="XML" shortName="NMEBuildDirectory" bundle="com.intellij.plugins.haxe.HaxeBundle"
                     key="haxe.inspections.nme.build.directory" groupKey="haxe.inspections.group.name" enabledByDefault="true"
                     level="WARNING" implementationClass="com.intellij.plugins.haxe.codeInspection.NMEBuildDirectoryInspection"/>

    <localInspection language="Haxe" shortName="HaxeUnusedImport" bundle="com.intellij.plugins.haxe.HaxeBundle"
                     key="haxe.inspection.unused.import.name"
                     groupKey="inspections.group.name" enabledByDefault="true"
                     implementationClass="com.intellij.plugins.haxe.ide.inspections.HaxeUnusedImportInspection"/>

    <localInspection language="Haxe" shortName="HaxeUnresolvedSymbol" bundle="com.intellij.plugins.haxe.HaxeBundle"
                     key="haxe.inspection.unresolved.symbol"
                     groupKey="inspections.group.name" enabledByDefault="true"
                     implementationClass="com.intellij.plugins.haxe.ide.inspections.HaxeUnresolvedSymbolInspection"/>

    <typeHierarchyProvider language="Haxe" implementationClass="com.intellij.plugins.haxe.ide.hierarchy.type.HaxeTypeHierarchyProvider"/>
    <callHierarchyProvider language="Haxe" implementationClass="com.intellij.plugins.haxe.ide.hierarchy.call.HaxeCallHierarchyProvider"/>
    <methodHierarchyProvider language="Haxe" implementationClass="com.intellij.plugins.haxe.ide.hierarchy.method.HaxeMethodHierarchyProvider"/>

    <intentionAction>
      <className>com.intellij.plugins.haxe.ide.intention.ReplaceImportStatementWithWildcardWithSingleClassImports</className>
    </intentionAction>

  </extensions>

  <actions>
    <action id="Haxe.NewHaxeClass" class="com.intellij.plugins.haxe.ide.actions.CreateClassAction"
            text="Haxe Class" description="Create new Haxe class/interface/enum">
      <add-to-group group-id="NewGroup" anchor="before" relative-to-action="NewFile"/>
    </action>
    <action id="Haxe.NewNMMLFile" class="com.intellij.plugins.haxe.ide.actions.CreateNMMLFileAction"
            text="NMML file" description="Create new NMML file">
      <add-to-group group-id="NewGroup" anchor="before" relative-to-action="NewFromTemplate"/>
    </action>
    <action id="Generate.GetAccessor.Haxe" class="com.intellij.plugins.haxe.ide.generation.HaxeGenerateGetterAction"
            text="Getter">
      <add-to-group anchor="first" group-id="GenerateGroup"/>
    </action>
    <action id="Generate.SetAccessor.Haxe" class="com.intellij.plugins.haxe.ide.generation.HaxeGenerateSetterAction"
            text="Setter">
      <add-to-group anchor="after" relative-to-action="Generate.GetAccessor.Haxe" group-id="GenerateGroup"/>
    </action>
    <action id="Generate.GetSetAccessor.Haxe" class="com.intellij.plugins.haxe.ide.generation.HaxeGenerateGetterSetterAction"
            text="Getter and Setter">
      <add-to-group anchor="after" relative-to-action="Generate.SetAccessor.Haxe" group-id="GenerateGroup"/>
    </action>
  </actions>
</idea-plugin><|MERGE_RESOLUTION|>--- conflicted
+++ resolved
@@ -21,18 +21,16 @@
   <description>Support for Haxe programming language</description>
   <change-notes>
     <![CDATA[
-<<<<<<< HEAD
-      <p>0.8.1.1.TiVo.ClassHierarchy.2: (community version, TiVo WIP)</p>
-      <ul>
+      <p>0.8.1.1.TiVo.ClassHierarchy.3: (community version, TiVo WIP)</p>
+      <ul>
+        <li>Merged with version 0.8.1.1.TiVo.2 from the TiVo/master branch.
         <li>Class Hierarchy partial implementation.</li>
         <li>SuperTypes work.  Sub-types work within the same module.</li>
         <li>All recent changes from github.com/Jetbrains/intellij-haxe/master</li>
         <li>Lots more... TODO: Get a complete list of updates.
-=======
       <p>0.8.1.1.TiVo.2: (TiVo version)</p>
       <ul>
         <li>openFL path can now be retrieved from an .iml file</li>
->>>>>>> 8c5fb2f2
       </ul>
       <p>0.8.1.1: (community version)</p>
       <ul>
@@ -214,11 +212,7 @@
       </ul>
       ]]>
   </change-notes>
-<<<<<<< HEAD
-  <version>0.8.1.1.TiVo.ClassHierarchy.2 (community version, TiVo WIP)</version>
-=======
-  <version>0.8.1.1.TiVo.2: (TiVo version)</version>
->>>>>>> 8c5fb2f2
+  <version>0.8.1.1.TiVo.ClassHierarchy.3: (community version, TiVo WIP)</version>
   <vendor>JetBrains, Haxe community</vendor>
   <idea-version since-build="132.400"/>
   <depends>com.intellij.modules.lang</depends>
