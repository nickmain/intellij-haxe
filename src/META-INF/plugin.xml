<!--
  ~ Copyright 2000-2013 JetBrains s.r.o.
  ~ Copyright 2014-2014 AS3Boyan
  ~ Copyright 2014-2014 Elias Ku
  ~
  ~ Licensed under the Apache License, Version 2.0 (the "License");
  ~ you may not use this file except in compliance with the License.
  ~ You may obtain a copy of the License at
  ~
  ~ http://www.apache.org/licenses/LICENSE-2.0
  ~
  ~ Unless required by applicable law or agreed to in writing, software
  ~ distributed under the License is distributed on an "AS IS" BASIS,
  ~ WITHOUT WARRANTIES OR CONDITIONS OF ANY KIND, either express or implied.
  ~ See the License for the specific language governing permissions and
  ~ limitations under the License.
  -->

<!-- @replace.with.plugin.autogen.warning@ -->


<idea-plugin version="2">
  <id>com.intellij.plugins.haxe</id>
  <name>Haxe Support</name>
  <description>Support for the Haxe programming language.</description>
  <vendor>JetBrains, Haxe community</vendor>
  <idea-version since-build="@plugin.installable.since@" until-build="@plugin.installable.until@"/>
  <depends>com.intellij.modules.lang</depends>
  <depends optional="true" config-file="flex-debugger-support.xml">com.intellij.flex</depends>
  <depends optional="true" config-file="debugger-support.xml">com.intellij.modules.ultimate</depends>

  <version>0.9.8 for @plugin.compatibility.description@</version>
  <change-notes>
    <![CDATA[
      <p>This build is compatible with @plugin.compatibility.description@</p>
      <p>It was built using IDEA build @idea.sdk.version@</p>
      <p/>
      <p>0.9.9: (community release)</p>
      <ul>
        <li>HXML: Fix `Editor/Colors & Fonts/HXML` tab (name & preview)</li>
        <li>HXML: highlighting for included `.hxml` file</li>
        <li>Fix unhandled exceptions while parsing numeric constants</li>
        <li>Fix typedef types not resolved variants for completion list</li>
        <li>Fix error annotation when implements `extern interface`</li>
        <li>Fix extending anonymous types. (Issue #353)</li>
        <li>Error annotation if type extends itself</li>
        <li>Fix qualified name resolving for ancillary types declaration (multiple types inside .hx file)</li>
<<<<<<< HEAD
        <li>Fix resolving variables having names identical to type names except for case. (Issues #405, #234)</li>
        <li>Fix incorrect package resolution. (Issues #95, #176)</li>
        <li>Fix base fields resolving for extended anonymous types (Issue #408)</li>
=======
        <li>Using file with multiple helper classes typedefs (for example `haxe.macro.Tools`)</li>
>>>>>>> 9979df42
      </ul>
      <p>0.9.8: (community release)</p>
      <ul>
        <li>Version 14.1.5 and 14.1.6 compatibility.</li>
        <li>Fix up some expressions to ignore non-error messages.</li>
        <li>Fix comment alignment for single-line comments.(Issue #295)</li>
      </ul>
      <p>0.9.7: (community release)</p>
      <ul>
        <li>Fix the watch pane when debugging: typing and completion now work.</li>
        <li>Load files using canonical names so that sym-linked files use the same buffer
            as the original file.
        </li>
        <li>Use full package name when determining file to open when debugging.</li>
        <li>Attempt to follow the classpath to determine which file to open when
            multiple files have the same package names.
        </li>
        <li>Use implicit classpath entries during classpath operations. (e.g. haxe/std)</li>
        <li>Remove "statics of XXX" from the debugger variable window pane.  (The Haxe debugger
            at http://github.com/tivo/hxcpp-debugger has been updated to show statics
            as part of the object tree for objects in view.
        </li>
        <li>Remove error embellishments before displaying errors in the debugger variable pane.</li>
      </ul>
      <p>0.9.6: (community release)</p>
      <ul>
        <li>Fix debugger trying to populate all variables when stopped at a breakpoint.</li>
        <li>Suppress display of back-end generated intermediate variables when debugging.</li>
        <li>Fix NPE when editing files outside of a project.</li>
      </ul>
      <p>0.9.5: (community release)</p>
      <ul>
        <li>Add new typing support for type checking and completion. (Thanks to Carlos Ballesteros!) (Issues #288,#291,#308,#317)</li>
        <li>Support static extensions in completion. (Again, Thanks, Carlos!)<li>
        <li>Fix debugger getting stuck "collecting data" for some variables (particularly, "this"). (Issue #325)</li>
        <li>Better compiler error highlighting. (Issue #180 redux.)</li>
        <li>Fix Cut/Copy/Paste buffer inconsistencies (Issue #196)</li>
        <li>Add generics support. (First level only, chained sequences remain incomplete.)</li>
        <li>Allow object literals as return statements. (Issue #278)</li>
        <li>Fix NPE during annotation, causing annotation to stop. (Issue #316)</li>
      </ul>
      <p>0.9.4: (community release)</p>
      <ul>
        <li>Fix compile error highlighting in the output pane and jumping to source location when an error is clicked upon (Issues #129, #160, #180).</li>
        <li>Fix debugger execution under IDEA 14 and 14.1.</li>
        <li>Fix move package</li>
        <li>Fix MoveFile showing "unimplemented" message. (Issues #222, #88)</li>
        <li>Fix copy/paste clipboard functionality.</li>
        <li>Show completion for all static members (Issue #262).</li>
        <li>All unit tests enabled and passing for IDEA versions 13.1, 14.0, and 14.1.1.</li>
        <li>Fix rename not updating all usages (Issue #222)</li>
        <li>Fix parameter info tool tips and code tips.</li>
        <li>Command line ant builds (of the plugin) for automated testing.</li>
        <li>Fix parsing 'new' in ternary expressions (Issue #229).</li>
        <li>Better handling of comments.</li>
        <li>Fix member visibility scoping issues with extern and private keywords.</li>
        <li>Stop generating 'public' and 'private' modifiers when generating getter/setters.</li>
        <li>Stop treating interfaces and extern class declarations identically.</li>
        <li>Disallow multiple variables being declared in one statement for class fields.</li>
        <li>Print compiler commands to the message pane along with command output.</li>
        <li>Fix hang when using the OpenFL compiler for variable and method completion.</li>
        <li>Use correct completion contributor for OpenFL project configurations.</li>
        <li>Fix parsing failures for certain cases of "@meta" and "@:pos" (Issue #81).</li>
        <li>Fix unresolved type error if using full class path without importing the class (Issue #39).</li>
        <li>Resolve extern enum values via qualified name.</li>
        <li>Resolve classes within the same package but defined in a different module (Issue #168).</li>
        <li>Hopefully fix compiler based auto-complete performance problems (Issue #230).</li>
        <li>Fix Plugin wrongly accepting comma separated fields that the compiler wont (Issue #83).</li>
        <li>Fix rare ClassCastException when re-opening projects.</li>
        <li>Fix NotNullExceptions when getting field types for dynamic fields.</li>
      </ul>
      <p>0.9.3: (community release)</p>
      <ul>
        <li>Fix local variable name suggestions to not clash with existing class fields.</li>
        <li>Fix Introduce Variable refactoring to find all occurrences of the selected expression.</li>
        <li>
          No longer block Java (and other) tests from running when Haxe
          plugin is installed. (Issue #166)
        </li>
        <li>
          Resolve static function imports for import with in keyword.
          ("import String.fromCharCode in f;")  (Issue #191)
        </li>
        <li>
          Give extern fields public visibility: 'function a()' will be treated
          as 'public function a()' and will appear in completions.
        </li>
        <li>Fix (un)comment multiple lines of code feature.  (Issue #209)</li>
        <li>Support 'as' keyword in import statements.</li>
        <li>Implemented Refactoring: Pull Members Up/Push Members Down</li>
        <li>Support extern interfaces. (Issue #202)</li>
        <li>Fix visibility determination for methods. (Better completions)</li>
        <li>Check for duplicate imports when copy/pasting.</li>
        <li>
          Fix resolving classes that appear inside of an import file with a
          different name than the class itself.  Fixes goto declaration as well.
        </li>
        <li>Fix colorizing identifiers (variable names) in code.</li>
        <li>Fix Issue 162: "call(new x(), new x());" parse failure.</li>
        <li>(Re)Allow "new" for extern and prototype function declarations.</li>
        <li>Fixed IDEA freeze when XML is edited</li>
        <li>Implemented Refactoring: Extract Superclass</li>
        <li>Implemented Refactoring: Extract Interface</li>
        <li>Implemented Refactoring: Push Members Down</li>
        <li>Fixed OutOfBoundsException when resolving names.</li>
        <li>Fix most unit tests.</li>
      </ul>
      <p>0.9.2: (community release, IDEA 14 only)</p>
      <ul>
        <li>Fixed: HaxeReferenceCopyPasteProcessor issue preventing from using copy paste clipboard functionality</li>
      </ul>
      <p>0.9: (community release)</p>
      <ul>
        <li>Release ID change only</li>
      </ul>
      <p>0.8.1.1.TiVo.4: (community version, TiVo Release 4)</p>
      <ul>
        <li>Class Hierarchy view panels implemented. (Menu->Navigate->Type Hierarchy, et al)</li>
        <li>Better handling of import files.</li>
        <li>Better handling of Haxe language parsing, including many Haxe 3 features.</li>
        <li>Automatic detection and use of installed haxe libraries (using the 'haxelib' command).</li>
        <li>Better completion (Ctrl-space) using the Haxe compiler -- OpenFL projects only.</li>
        <li>Refactorings:
          <ul>
            <li>Pull up members from class to super-class</li>
            <li>Pull up members from class to interface</li>
            <li>Split into declaration and assignment</li>
            <li>Optimize imports</li>
          </ul>
        </li>
        <p> The following sub-releases are included:</p>
        <ul>
        <li>
          <p>0.8.1.1.TiVo.ClassHierarchy.16: (community version, TiVo RC5)</p>
          <ul>
            <li>Refactoring: Pull up members from class to super-class</li>
            <li>Refactoring: Pull up members from class to interface</li>
            <li>Launch Haxe/Neko tests (Patch #131)</li>
          </ul>
        </li>
        <li>
          <p>0.8.1.1.TiVo.ClassHierarchy.15: (community version, TiVo RC4)</p>
          <ul>
            <li>Fixed issue 37 (Parser doesn't recover after new A)</li>
            <li>Fixed issue 95 (Local and class variable names resolving to similar package names)</li>
            <li>Fixed issue 132 (incorrect processing of duplicate imports)</li>
            <li>Fixed issue 134 (incorrect reformat of object and array children)</li>
            <li>Fixed reference resolution for expressions in parenthesis - otherwise, code assist does not work for those.</li>
            <li>Fixed: launching test with neko, overriding haxe build parameters for test run configuration, filtering test result output, compilation path of non test build, line number for ErrorFilter; and removed hard-coded path for ErrorFilter</li>
          </ul>
        </li>
        <li>
          <p>0.8.1.1.TiVo.ClassHierarchy.14: (community version, TiVo RC3)</p>
          <ul>
            <li>Fixed NPE causing the structure view to not populate, resulting from an errant merge.</li>
          </ul>
        </li>
        <li>
          <p>0.8.1.1.TiVo.ClassHierarchy.13: (community version, TiVo RC2)</p>
          <ul>
            <li>Resolve 'convenience' imports that do not export a class named similarly to the file. (TiVo Issue #55)</li>
            <li>Update unbalanced preprocessor token highlighting and detection.</li>
            <li>Improve indentation of comments and preprocessor macros.</li>
            <li>Update for Grammar-Kit 1.2.0.1 </li>
            <li>Fixed syntax rules (BNF) for constructors and external functions.</li>
            <li>Fixed syntax rules (BNF) for code blocks; removed them from being valid syntax everywhere an expression can appear.</li>
            <li>Fixed syntax rules (BNF) to allow meta tags on typedefs.</li>
          </ul>
        </li>
        <li>
          <p>0.8.1.1.TiVo.ClassHierarchy.12: (community version, TiVo RC1+Fixes)</p>
          <ul>
            <li>Auto-indent when adding curly brackets now works correctly. Fixes github tivo/intellij-haxe Issue #119. (Thanks, Jérémy!)</li>
            <li>Fix IDE hang on completion for Haxe compiler completions.</li>
            <li>Fix auto-adding new import statements above package declaration and/or comments.</li>
            <li>Fix NPE when manually adding new import statements.</li>
            <li>Put debugging dialogs on the UI thread.</li>
            <li>Fix ArrayOutOfBounds exception when initializing haxelib cache.</li>
          </ul>
        </li>
        <li>
          <p>0.8.1.1.TiVo.ClassHierarchy.11: (community version, TiVo RC1)</p>
          <ul>
            <li>Fix NPE when colorizing.</li>
          </ul>
        </li>
        <li>
          <p>0.8.1.1.TiVo.ClassHierarchy.10: (community version, TiVo WIP)</p>
          <ul>
            <li> Added timeout to long-running call hierarchy searches. </li>
          </ul>
        </li>
        <li>
          <p>0.8.1.1.TiVo.ClassHierarchy.9: (community version, TiVo WIP)</p>
          <ul>
            <li> Fixed Haxe command-line debugger integration for OpenFL projects that
                 are targetting C++ native runtime environments.
            </li>
            <li> Fixed method hierarchy runtime exceptions, and auto-scrolling to source. </li>
            <li> Fixed type hierarchy auto-scrolling to source. </li>
            <li> Enhanced run & debug output to be color-coded for improved readability. </li>
            <li> Fixed find-usages regression. </li>
          </ul>
        </li>
        <li>
          <p>0.8.1.1.TiVo.ClassHierarchy.8: (community version, TiVo WIP)</p>
          <ul>
            <li> More load-time optimizations using new 'haxelib list-path' command. </li>
            <li> Add package and file names to Type hierarchy window.  (File names only
                 display if the file name differs from the type name.)
            </li>
            <li> Fixed supertypes list in the combo view of the Type hierarchy window. </li>
            <li> Allow block statements everywhere. </li>
            <li> Allow array literals to have additional comma [1,] </li>
            <li> Moving a file from one package to another no longer displays "Unimplemented"
                 and now moves the file, however references are not yet updated.
                 Issue #88 -- still unresolved.
            </li>
            <li> Updated unit tests. Issues: #71, #68.</li>
            <li> Fix formatting for ">=", which is used be to reformatted to "> =". Issue </li>
            <li> Fix logic for HaxeIfSurrounder.java /testIf test case/ </li>
          </ul>
        </li>
        <li>
          <p>0.8.1.1.TiVo.ClassHierarchy.7: (community version, TiVo WIP)</p>
          <ul>
            <li>Repaired resolving references to classes and variables.</li>
          </ul>
        </li>
        <li>
          <p>0.8.1.1.TiVo.ClassHierarchy.6: (community version, TiVo WIP)</p>
          <ul>
            <li>Further optimized load time for large projects.</li>
            <li>Run haxelib->Project/SDK/Module library dependency synchronization
                in the background.
            </li>
            <li>HXML completion: add parameters for compiler argument to
                presentable text of completion item
            </li>
            <li>Completion from Haxe compiler: parse function parameters and
                return type to generate completion item with parameters and return
                type
            </li>
            <li>Completion from Haxe compiler: format data from compiler replace
                "&lt;" to "<" and "&gt;" to ">"
            </li>
            <li>HaxeReferenceImpl.java getVariants(completion): Handle case when
                "var d:Array<Int> = []; d.|" when d is not resolved
            </li>
            <li>Add description to completion recived from Haxe compiler:
                HaxeMetaTagsCompletionContributor.java
                HXMLDefineCompletionContributor.java
                HXMLCompilerArgumentsCompletionContributor.java
            </li>
            <li>Preliminary Haxe compiler completion support (OpenFL only)</li>
          </ul>
        </li>
        <li>
          <p>0.8.1.1.TiVo.ClassHierarchy.5: (community version, TiVo WIP)</p>
          <ul>
            <li>Decreased time to load large projects considerably.
                Note that project loading is still on the UI thread, so
                it may appear to lock up for a short period of time.
                For very large projects, 90 seconds is not out of the ordinary.
            </li>
            <li>HXML completion: Provide available libraries list</li>
            <li>HXML completion: show installed haxelibs(also installed libs removed from available haxelibs list)</li>
            <li>Fix meta tag parsing issues</li>
            <li>HaxeMetaTagsCompletionContributor provides completion for meta tags</li>
            <li>Project Xml(NME, OpenFL project project) completion: show available and installed haxelibs</li>
            <li>SplitIntoDeclarationAndAssignment intention action</li>
          </ul>
        </li>
        <li>
          <p>0.8.1.1.TiVo.ClassHierarchy.4: (community version, TiVo WIP)</p>
          <ul>
            <li>Merged with version 0.8.1.1.TiVo.2 from the TiVo/master branch.</li>
            <li>Class Hierarchy partial implementation.</li>
            <li>SuperTypes work.  Sub-types work within the same module.</li>
            <li>All recent changes from github.com/Jetbrains/intellij-haxe/master</li>
            <li>Support typedef optional parameters</li>
            <li>Support optional function types</li>
            <li>Eat compile-time conditional statements only (prevent eating conditional body as it was before)</li>
            <li>Fix multiple metas issue on class</li>
            <li>Highlight compile-time conditional statements if they don't have matching closing statements</li>
            <li>Remove "from" and "to" from keywords, instead highlight them only if they used in abstract declaration</li>
            <li>Prevent suggesting imports for using statements</li>
            <li>Resolve references that have full path to type/field</li>
            <li>Support function types, anonymous types as abstract type</li>
            <li>Automatically add and remove dependencies when project gets opened</li>
            <li>Remove ">=" and ">>=" tokens from lexer, instead parse ('>' '=') to avoid issues(https://github.com/TiVo/intellij-haxe/issues/42)</li>
            <li>Support "inline" declaration attribute on local functions</li>
            <li>Suggest to import class on code paste</li>
            <li>Support macro expressions(including ECheckType)</li>
            <li>Lots more... TODO: Get a complete list of updates.</li>
          </ul>
        </li>
        </ul>
      </ul>
      <p>0.8.1.1.TiVo.2: (TiVo version)</p>
       <ul>
        <li>openFL path can now be retrieved from an .iml file</li>
       </ul>
      <p>0.8.1.1: (community version)</p>
       <ul>
        <li>"Find usages in project" fixed.</li>
        <li>Allowed @:final on methods and fields.</li>
        <li>Re-implemented hxcpp debugger support to work with Haxe v3 built-in debugger</li>
       </ul>
      <p>0.8.1: (community version)</p>
       <ul>
        <li>Remove com.intellij.modules.java from dependencies list to make plugin work in PHPStorm(and other IntelliJ IDEA platform-based IDEs)</li>
       </ul>
      <p>0.8: (community version)</p>
       <ul>
        <li>Migration to new IntelliJ IDEA 13.1 API</li>
        <li>HXML syntax highlighting</li>
        <li>HXML completion</li>
        <li>Parser support for different types of imports</li>
        <li>Parser support for @:jsRequire and more parser fixes</li>
       </ul>
      <p>0.7.2: (community version)</p>
       <ul>
        <li>New version number</li>
        <li>basic hxml support</li>
        <li>@:jsRequire meta support</li>
        <li>Haxe grammar: @:jsRequire and macro support</li>
        <li>templates naming fix ("create new class/enum/interface" issue)</li>
        <li>new/get/set/never keywords, get/set identifiers are valid, jar build</li>
       </ul>
      <p>0.7.1:</p>
       <ul>
        <li>Bug fixes for  13.1.1</li>
       </ul>
      <p>0.7:</p>
       <ul>
        <li>Bug fixes</li>
       </ul>
      <p>0.6.9:</p>
       <ul>
        <li>Neko target for OpenFL</li>
        <li>Bug fixes</li>
       </ul>
      <p>0.6.5:</p>
       <ul>
        <li>OpenFL support</li>
       </ul>
      <p>0.6.4:</p>
       <ul>
        <li>Optimize imports</li>
       </ul>
      <p>0.6.3:</p>
       <ul>
        <li>Parser improvements</li>
       </ul>
      <p>0.6.2:</p>
       <ul>
        <li>Bug fixes</li>
       </ul>
      <p>0.6.1:</p>
       <ul>
        <li>Haxe 3 support</li>
       </ul>
      <p>0.6:</p>
       <ul>
        <li>Folding</li>
       </ul>
      <p>0.5.8:</p>
       <ul>
        <li>Bug fixes</li>
       </ul>
      <p>0.5.6:</p>
       <ul>
        <li>NME support improvements</li>
        <li>HXCPP debugger improvements</li>
       </ul>
      <p>0.5.5:</p>
       <ul>
        <li>Bug fixes</li>
       </ul>
      <p>0.5.4:</p>
       <ul>
        <li>New Compiler Mode</li>
       </ul>
      <p>0.5.2:</p>
       <ul>
        <li>Bug fixes</li>
       </ul>
      <p>0.5.1:</p>
       <ul>
        <li>Bug fixes</li>
       </ul>
      <p>0.5:</p>
       <ul>
        <li>HXCPP Debugging</li>
        <li>Bug fixes</li>
       </ul>
      <p>0.4.7:</p>
       <ul>
        <li>Introduce Variable Refactoring</li>
        <li>Using Completion</li>
        <li>Bug fixes</li>
       </ul>
      <p>0.4.6:</p>
       <ul>
        <li>Conditional Compilation Support</li>
        <li>Bug fixes</li>
       </ul>
      <p>0.4.5:</p>
       <ul>
        <li>Live Templates</li>
        <li>Surround With Action</li>
        <li>Smart completion</li>
        <li>Goto Test Action</li>
       </ul>
      <p>0.4.4:</p>
       <ul>
        <li>Bug fixes</li>
        <li>EReg support</li>
       </ul>
      <p>0.4.3:</p>
       <ul>
        <li>Bug fixes</li>
        <li>Structure view</li>
       </ul>
      <p>0.4.1:</p>
       <ul>
        <li>Bug fixes</li>
        <li>Unresolved type inspection</li>
       </ul>
      <p>0.4:</p>
       <ul>
        <li>NME Support</li>
        <li>Override/Implement method action</li>
        <li>Generate getter/setter action</li>
        <li>Parameter info action</li>
       </ul>
      <p>0.3:</p>
       <ul>
        <li>Type resolving improvements</li>
        <li>Goto Implementation(s) action</li>
        <li>Goto Super Method action</li>
        <li>Move refactoring</li>
       </ul>
      <p>0.2.3:</p>
       <ul>
        <li>Completion fixes</li>
       </ul>
      <p>0.2.2:</p>
       <ul>
        <li>Type resolving improvements</li>
        <li>Rename refactoring</li>
        <li>NMML scheme</li>
        <li>HXML support</li>
       </ul>
      <p>0.2.1:</p>
       <ul>
        <li>Type resolving improvements</li>
        <li>Documentation support</li>
        <li>New color settings</li>
       </ul>
      <p>0.2:</p>
       <ul>
        <li>Jump to declaration of local, std symbol or class</li>
        <li>Reference completion</li>
        <li>Class completion</li>
        <li>Color settings</li>
        <li>Code formatter</li>
        <li>Go to Class</li>
        <li>Icons for Haxe files</li>
        <li>Search for usages</li>
        <li>Highlight symbol occurencies</li>
        <li>Debugger for Flash target ("Flash/Flex Support" plugin required)</li>
       </ul>
      <p>0.1:</p>
       <ul>
        <li>Haxe module and SDK</li>
        <li>Parsing Haxe files</li>
        <li>Keyword completion</li>
        <li>Compile Haxe files and run in Neko VM</li>
       </ul>
      ]]>
  </change-notes>

  <application-components>
    <!-- Add your application components here -->
  </application-components>
  <extensionPoints>
    <extensionPoint name="module.config" interface="com.intellij.plugins.haxe.ide.projectStructure.HaxeModuleConfigurationExtensionPoint"/>
    <extensionPoint name="haxeMethodsSearch" interface="com.intellij.util.QueryExecutor"/>
  </extensionPoints>
  <extensions defaultExtensionNs="com.intellij">
    <compileServer.plugin classpath="haxe-jps-plugin.jar;haxe-common.jar"/>
    <errorHandler implementation="com.intellij.diagnostic.ITNReporter"/>
    <testFinder implementation="com.intellij.plugins.haxe.ide.HaxeTestFinder"/>

    <iconProvider implementation="com.intellij.plugins.haxe.ide.HaxeIconProvider"/>
    <qualifiedNameProvider implementation="com.intellij.plugins.haxe.ide.HaxeQualifiedNameProvider"/>

    <sdkType implementation="com.intellij.plugins.haxe.config.sdk.HaxeSdkType"/>
    <compiler.task implementation="com.intellij.plugins.haxe.compilation.HaxeCompilerTask"/>
    <moduleType id="HAXE_MODULE" implementationClass="com.intellij.plugins.haxe.ide.module.HaxeModuleType"/>
    <moduleConfigurationEditorProvider
        implementation="com.intellij.plugins.haxe.ide.projectStructure.HaxeModuleConfigurationEditorProvider"/>
    <projectStructureDetector implementation="com.intellij.plugins.haxe.ide.projectStructure.detection.HaxeProjectStructureDetector"/>

    <library.type implementation="com.intellij.plugins.haxe.ide.library.HaxeLibraryType"/>

    <fileTypeFactory implementation="com.intellij.plugins.haxe.HaxeFileTypeLoader"/>

    <fileTypeFactory implementation="com.intellij.plugins.haxe.nmml.NMMLFileTypeFactory"/>
    <xml.schemaProvider implementation="com.intellij.plugins.haxe.nmml.NMMLSchemaProvider"/>

    <!-- HXML BEGIN -->
    <fileTypeFactory implementation="com.intellij.plugins.haxe.hxml.HXMLFileTypeFactory"/>
    <lang.parserDefinition language="HXML" implementationClass="com.intellij.plugins.haxe.hxml.HXMLParserDefinition"/>
    <lang.syntaxHighlighterFactory key="HXML" implementationClass="com.intellij.plugins.haxe.ide.highlight.HXMLSyntaxHighlighterFactory"/>
    <colorSettingsPage implementation="com.intellij.plugins.haxe.ide.highlight.HXMLColorSettingsPage"/>
    <!-- HXML END -->

    <programRunner implementation="com.intellij.plugins.haxe.runner.HaxeRunner"/>

    <lang.parserDefinition language="Haxe" implementationClass="com.intellij.plugins.haxe.lang.parser.HaxeParserDefinition"/>
    <lang.formatter language="Haxe" implementationClass="com.intellij.plugins.haxe.ide.formatter.HaxeFormattingModelBuilder"/>
    <lang.rearranger language="Haxe" implementationClass="com.intellij.plugins.haxe.ide.rearranger.HaxeRearrangerModel" />
    <lang.ast.factory language="Haxe" implementationClass="com.intellij.plugins.haxe.lang.parser.HaxeAstFactory" />

    <lang.syntaxHighlighterFactory key="Haxe" implementationClass="com.intellij.plugins.haxe.ide.highlight.HaxeSyntaxHighlighterFactory"/>


    <lang.braceMatcher language="Haxe" implementationClass="com.intellij.plugins.haxe.ide.HaxeBraceMatcher"/>
    <typedHandler implementation="com.intellij.plugins.haxe.ide.editor.HaxeTypedHandler" id="haxe"/>

    <lang.findUsagesProvider language="Haxe" implementationClass="com.intellij.plugins.haxe.ide.HaxeFindUsagesProvider"/>
    <lang.implementationTextSelectioner language="Haxe"
                                        implementationClass="com.intellij.plugins.haxe.ide.HaxeImplementationTextSelectioner"/>
    <lang.documentationProvider language="Haxe" implementationClass="com.intellij.plugins.haxe.ide.HaxeDocumentationProvider"/>
    <lang.commenter language="Haxe" implementationClass="com.intellij.plugins.haxe.ide.HaxeCommenter"/>
    <lang.psiStructureViewFactory language="Haxe" implementationClass="com.intellij.plugins.haxe.ide.structure.HaxeStructureViewFactory"/>
    <lang.surroundDescriptor language="Haxe" implementationClass="com.intellij.plugins.haxe.ide.surroundWith.HaxeSurroundDescriptor"/>
    <lang.refactoringSupport language="Haxe"
                             implementationClass="com.intellij.plugins.haxe.ide.refactoring.HaxeRefactoringSupportProvider"/>
    <lang.foldingBuilder language="Haxe" implementationClass="com.intellij.plugins.haxe.ide.folding.HaxeFoldingBuilder"/>
    <lang.importOptimizer language="Haxe" implementationClass="com.intellij.plugins.haxe.ide.HaxeImportOptimizer"/>

    <languageInjector implementation="com.intellij.plugins.haxe.lang.RegexLanguageInjector"/>
    <lang.elementManipulator forClass="com.intellij.plugins.haxe.lang.psi.HaxeRegularExpressionLiteral"
                             implementationClass="com.intellij.plugins.haxe.lang.psi.manipulators.HaxeRegularExpressionLiteralManipulator"/>
    <lang.smartEnterProcessor language="Haxe" implementationClass="com.intellij.plugins.haxe.editor.smartEnter.HaxeSmartEnterProcessor"/>

    <copyPastePostProcessor implementation="com.intellij.plugins.haxe.editor.HaxeReferenceCopyPasteProcessor"/>

    <moveFileHandler implementation="com.intellij.plugins.haxe.ide.refactoring.move.HaxeFileMoveHandler"/>

    <codeInsight.lineMarkerProvider language="Haxe" implementationClass="com.intellij.plugins.haxe.ide.HaxeLineMarkerProvider"/>
    <codeInsight.gotoSuper language="Haxe" implementationClass="com.intellij.plugins.haxe.ide.HaxeGotoSuperHandler"/>

    <codeInsight.overrideMethod language="Haxe"
                                implementationClass="com.intellij.plugins.haxe.ide.generation.HaxeOverrideMethodHandler"/>
    <codeInsight.implementMethod language="Haxe"
                                 implementationClass="com.intellij.plugins.haxe.ide.generation.HaxeImplementMethodHandler"/>
    <codeInsight.parameterInfo language="Haxe"
                               implementationClass="com.intellij.plugins.haxe.ide.info.HaxeParameterInfoHandler"/>

    <colorSettingsPage implementation="com.intellij.plugins.haxe.ide.highlight.HaxeColorSettingsPage"/>

    <additionalTextAttributes scheme="Default" file="colorSchemes/HaxeDefault.xml"/>
    <additionalTextAttributes scheme="Darcula" file="colorSchemes/HaxeDefault.xml"/>

    <codeStyleSettingsProvider implementation="com.intellij.plugins.haxe.ide.formatter.settings.HaxeCodeStyleSettingsProvider"/>
    <langCodeStyleSettingsProvider implementation="com.intellij.plugins.haxe.ide.formatter.settings.HaxeLanguageCodeStyleSettingsProvider"/>

    <quoteHandler fileType="Haxe" className="com.intellij.plugins.haxe.ide.HaxeQuoteHandler"/>

    <completion.contributor language="any" implementationClass="com.intellij.plugins.haxe.ide.HaxeKeywordCompletionContributor"/>
    <completion.contributor language="Haxe" implementationClass="com.intellij.plugins.haxe.ide.HaxeClassNameCompletionContributor"/>
    <completion.contributor language="Haxe" implementationClass="com.intellij.plugins.haxe.ide.HaxeSmartCompletionContributor"/>
    <completion.contributor language="Haxe" implementationClass="com.intellij.plugins.haxe.ide.HaxeMetaTagsCompletionContributor"/>
    <completion.contributor language="Haxe" order="LAST" implementationClass="com.intellij.plugins.haxe.ide.HaxeCompilerCompletionContributor"/>
    <completion.contributor language="HXML" implementationClass="com.intellij.plugins.haxe.ide.HXMLCompilerArgumentsCompletionContributor"/>
    <completion.contributor language="HXML" implementationClass="com.intellij.plugins.haxe.ide.HXMLHaxelibCompletionContributor"/>
    <completion.contributor language="HXML" implementationClass="com.intellij.plugins.haxe.ide.HXMLDefineCompletionContributor"/>
    <completion.contributor language="XML" implementationClass="com.intellij.plugins.haxe.ide.XmlHaxelibCompletionContributor"/>

    <configurationType implementation="com.intellij.plugins.haxe.runner.HaxeRunConfigurationType"/>

    <moduleService serviceInterface="com.intellij.plugins.haxe.ide.module.HaxeModuleSettings"
                   serviceImplementation="com.intellij.plugins.haxe.ide.module.HaxeModuleSettings"/>

    <internalFileTemplate name="HaxeClass"/>
    <internalFileTemplate name="HaxeInterface"/>
    <internalFileTemplate name="HaxeEnum"/>
    <internalFileTemplate name="NMMLProjectFile"/>

    <liveTemplateMacro implementation="com.intellij.plugins.haxe.ide.template.macro.HaxeArrayVariableMacro"/>
    <liveTemplateMacro implementation="com.intellij.plugins.haxe.ide.template.macro.HaxeSuggestIndexNameMacro"/>
    <liveTemplateMacro implementation="com.intellij.plugins.haxe.ide.template.macro.HaxeSuggestVariableNameMacro"/>

    <liveTemplateContext implementation="com.intellij.plugins.haxe.ide.template.HaxeTemplateContextType"/>
    <defaultLiveTemplatesProvider implementation="com.intellij.plugins.haxe.ide.template.HaxeDefaultLiveTemplatesProvider"/>

    <fileBasedIndex implementation="com.intellij.plugins.haxe.ide.index.HaxeComponentIndex"/>
    <fileBasedIndex implementation="com.intellij.plugins.haxe.ide.index.HaxeInheritanceIndex"/>
    <fileBasedIndex implementation="com.intellij.plugins.haxe.ide.index.HaxeTypeDefInheritanceIndex"/>
    <fileBasedIndex implementation="com.intellij.plugins.haxe.ide.index.HaxeComponentFileNameIndex"/>
    <gotoClassContributor implementation="com.intellij.plugins.haxe.ide.HaxeClassContributor"/>

    <definitionsSearch implementation="com.intellij.plugins.haxe.ide.index.HaxeInheritanceDefinitionsSearchExecutor"/>

    <projectService serviceInterface="com.intellij.plugins.haxe.config.HaxeProjectSettings"
                    serviceImplementation="com.intellij.plugins.haxe.config.HaxeProjectSettings"/>
    <projectService serviceInterface="com.intellij.plugins.haxe.lang.psi.HaxeClassResolveCache"
                    serviceImplementation="com.intellij.plugins.haxe.lang.psi.HaxeClassResolveCache"/>
    <projectConfigurable instance="com.intellij.plugins.haxe.config.HaxeSettingsConfigurable" id="haxe.settings" key="haxe.settings.name"
                         bundle="com.intellij.plugins.haxe.HaxeBundle" nonDefaultProject="true"/>

    <annotator language="Haxe" implementationClass="com.intellij.plugins.haxe.ide.annotator.HaxeColorAnnotator"/>
    <annotator language="Haxe" implementationClass="com.intellij.plugins.haxe.ide.annotator.HaxeTypeAnnotator"/>
    <annotator language="Haxe" implementationClass="com.intellij.plugins.haxe.ide.annotator.HaxeSemanticAnnotator"/>


    <localInspection language="XML" shortName="NMEBuildDirectory" bundle="com.intellij.plugins.haxe.HaxeBundle"
                     key="haxe.inspections.nme.build.directory" groupKey="haxe.inspections.group.name" enabledByDefault="true"
                     level="WARNING" implementationClass="com.intellij.plugins.haxe.codeInspection.NMEBuildDirectoryInspection"/>

    <localInspection language="Haxe" shortName="HaxeUnusedImport" bundle="com.intellij.plugins.haxe.HaxeBundle"
                     key="haxe.inspection.unused.import.name"
                     groupKey="inspections.group.name" enabledByDefault="true"
                     implementationClass="com.intellij.plugins.haxe.ide.inspections.HaxeUnusedImportInspection"/>

    <localInspection language="Haxe" shortName="HaxeUnresolvedSymbol" bundle="com.intellij.plugins.haxe.HaxeBundle"
                     key="haxe.inspection.unresolved.symbol"
                     groupKey="inspections.group.name" enabledByDefault="true"
                     implementationClass="com.intellij.plugins.haxe.ide.inspections.HaxeUnresolvedSymbolInspection"/>

    <localInspection language="Haxe" shortName="HaxePreprocessorInspection" bundle="com.intellij.plugins.haxe.HaxeBundle"
                     key="haxe.inspection.preprocessor.symbol.name"
                     groupKey="inspections.group.name" enabledByDefault="true"
                     implementationClass="com.intellij.plugins.haxe.ide.inspections.HaxePreprocessorInspection"/>

    <typeHierarchyProvider language="Haxe" implementationClass="com.intellij.plugins.haxe.ide.hierarchy.type.HaxeTypeHierarchyProvider"/>
    <callHierarchyProvider language="Haxe" implementationClass="com.intellij.plugins.haxe.ide.hierarchy.call.HaxeCallHierarchyProvider"/>
    <methodHierarchyProvider language="Haxe" implementationClass="com.intellij.plugins.haxe.ide.hierarchy.method.HaxeMethodHierarchyProvider"/>
    <hierarchy.referenceProcessor implementation="com.intellij.plugins.haxe.ide.hierarchy.call.HaxeCallReferenceProcessor"/>

    <plugins.haxe.haxeMethodsSearch implementation="com.intellij.psi.impl.search.JavaOverridingMethodsSearcher"/>

    <intentionAction>
      <className>com.intellij.plugins.haxe.ide.intention.ReplaceImportStatementWithWildcardWithSingleClassImports</className>
    </intentionAction>

    <intentionAction>
      <className>com.intellij.plugins.haxe.ide.intention.SplitIntoDeclarationAndAssignment</className>
    </intentionAction>

  </extensions>

  <module-components>
    <component>
      <implementation-class>com.intellij.plugins.haxe.haxelib.HaxelibModuleManager</implementation-class>
    </component>
  </module-components>

  <actions>
    <action id="Haxe.NewHaxeClass" class="com.intellij.plugins.haxe.ide.actions.CreateClassAction"
            text="Haxe Class" description="Create new Haxe class/interface/enum">
      <add-to-group group-id="NewGroup" anchor="before" relative-to-action="NewFile"/>
    </action>
    <action id="Haxe.NewNMMLFile" class="com.intellij.plugins.haxe.ide.actions.CreateNMMLFileAction"
            text="NMML file" description="Create new NMML file">
      <add-to-group group-id="NewGroup" anchor="before" relative-to-action="NewFromTemplate"/>
    </action>
    <action id="Generate.Constructor.Haxe" class="com.intellij.plugins.haxe.ide.generation.HaxeGenerateConstructorAction"
            text="Constructor">
      <add-to-group anchor="first" group-id="GenerateGroup"/>
    </action>
    <action id="Generate.GetAccessor.Haxe" class="com.intellij.plugins.haxe.ide.generation.HaxeGenerateGetterAction"
            text="Getter">
      <add-to-group anchor="after" relative-to-action="Generate.Constructor.Haxe" group-id="GenerateGroup"/>
    </action>
    <action id="Generate.SetAccessor.Haxe" class="com.intellij.plugins.haxe.ide.generation.HaxeGenerateSetterAction"
            text="Setter">
      <add-to-group anchor="after" relative-to-action="Generate.GetAccessor.Haxe" group-id="GenerateGroup"/>
    </action>
    <action id="Generate.GetSetAccessor.Haxe" class="com.intellij.plugins.haxe.ide.generation.HaxeGenerateGetterSetterAction"
            text="Getter and Setter">
      <add-to-group anchor="after" relative-to-action="Generate.SetAccessor.Haxe" group-id="GenerateGroup"/>
    </action>
  </actions>
</idea-plugin><|MERGE_RESOLUTION|>--- conflicted
+++ resolved
@@ -45,13 +45,10 @@
         <li>Fix extending anonymous types. (Issue #353)</li>
         <li>Error annotation if type extends itself</li>
         <li>Fix qualified name resolving for ancillary types declaration (multiple types inside .hx file)</li>
-<<<<<<< HEAD
         <li>Fix resolving variables having names identical to type names except for case. (Issues #405, #234)</li>
         <li>Fix incorrect package resolution. (Issues #95, #176)</li>
         <li>Fix base fields resolving for extended anonymous types (Issue #408)</li>
-=======
         <li>Using file with multiple helper classes typedefs (for example `haxe.macro.Tools`)</li>
->>>>>>> 9979df42
       </ul>
       <p>0.9.8: (community release)</p>
       <ul>
