<!--
  ~ Copyright 2000-2013 JetBrains s.r.o.
  ~ Copyright 2014-2014 AS3Boyan
  ~ Copyright 2014-2014 Elias Ku
  ~
  ~ Licensed under the Apache License, Version 2.0 (the "License");
  ~ you may not use this file except in compliance with the License.
  ~ You may obtain a copy of the License at
  ~
  ~ http://www.apache.org/licenses/LICENSE-2.0
  ~
  ~ Unless required by applicable law or agreed to in writing, software
  ~ distributed under the License is distributed on an "AS IS" BASIS,
  ~ WITHOUT WARRANTIES OR CONDITIONS OF ANY KIND, either express or implied.
  ~ See the License for the specific language governing permissions and
  ~ limitations under the License.
  -->

<!-- @replace.with.plugin.autogen.warning@ -->


<idea-plugin version="2">
  <id>com.intellij.plugins.haxe</id>
  <name>Haxe Support</name>
  <description>Support for the Haxe programming language.</description>
  <vendor>JetBrains, Haxe community</vendor>
  <idea-version since-build="@plugin.installable.since@" until-build="@plugin.installable.until@"/>
  <depends>com.intellij.modules.lang</depends>
  <depends optional="true" config-file="flex-debugger-support.xml">com.intellij.flex</depends>
  <depends optional="true" config-file="debugger-support.xml">com.intellij.modules.ultimate</depends>

  <version>0.9.10 for @plugin.compatibility.description@</version>
  <change-notes>
    <![CDATA[
      <p>This build is compatible with @plugin.compatibility.description@</p>
      <p>It was built using IDEA build @idea.sdk.version@</p>
      <p/>
      <p>Unreleased changes:</p>
      <ul>
        <li>@:deprecated support (issue #459)</li>
<<<<<<< HEAD
        <li>Imports optimization: reordering added (issue #471)</li>
=======
        <li>Alias imports support (issue #466)</li>
>>>>>>> 6f3a6c3e
      </ul>
      <p>0.9.10: (community release)</p>
      <ul>
        <li>Better packages resolving</li>
        <li>Fix catch parameter declaration (issue #419)</li>
        <li>Fix inherited type in field initializer (issue #412)</li>
        <li>Delete single-class file in one operation from Project View (issue #424)</li>
        <li>Fix interface properties accessor check annotation (issue #411)</li>
        <li>Error highlighting added for variable redefinition (issue #431)</li>
        <li>Fix generic sub-type resolving when import just type-module (issue #435)</li>
        <li>Extensions: using variants and resolving for children and implementations of base class or interface added (issue #433)</li>
        <li>Fix typedef generic params resolving (issue #304)</li>
        <li>General "@:enum abstract" support (issues #427, #428, #429)</li>
        <li>Fix import / using statements class name completion (issue #286)</li>
        <li>Incorrect “public” modifier when override methods fixed (issue #439)</li>
        <li>Incorrect field access modifier after action generate set/get methods. Can't use action generate set/get methods for static fields. (TiVo Issue #442)</li>
        <li>Fix use scope for var declarations (issue #235)</li>
        <li>Find usages import filtering (issue #426)</li>
        <li>Completion for word `super`: handle `super` word like `this` word (issue #87)</li>
        <li>Fix forwarding abstract fields completion and resolving. (issue #447, #108)</li>
        <li>Navigate to symbols (issue #340)</li>
        <li>Fix incorrect error annotation in extended class for static fields and methods with same names like in base class. (issue #449)</li>
        <li>Fix method local variables and arguments completion. (issue #455)</li>
        <li>Fix
      </ul>
      <p>0.9.9: (community release)</p>
      <ul>
        <li>IDEA v15 compatibility.  (IDEA 13 compatiblity removed.)</li>
        <li>v15 Project Structure and Module settings dialogs work. (TiVo Issue #380)</li>
        <li>HXML: Fix `Editor/Colors & Fonts/HXML` tab (name & preview)</li>
        <li>HXML: highlighting for included `.hxml` file</li>
        <li>Fix unhandled exceptions while parsing numeric constants</li>
        <li>Fix typedef types not resolved variants for completion list</li>
        <li>Fix error annotation when implements `extern interface`</li>
        <li>Fix extending anonymous types. (TiVo Issue #353)</li>
        <li>Error annotation if type extends itself. (TiVo Issue #377)</li>
        <li>Fix qualified name resolving for ancillary types declaration (multiple types inside .hx file)</li>
        <li>Fix resolving variables having names identical to type names except for case. (TiVo Issues #405, #234)</li>
        <li>Fix incorrect package resolution. (TiVo Issues #95, #176)</li>
        <li>Fix base fields resolving for extended anonymous types (TiVo Issue #408)</li>
        <li>Prevent recursion due to extending self for classes and typedefs.</li>
        <li>Using file with multiple helper classes typedefs (for example `haxe.macro.Tools`) (TiVo Issue #128)</li>
        <li>Allow short assignment syntax for generics. (TiVo Issue #388)</li>
        <li>Fixed expected package name to no longer reference the system root. (TiVo Issue #387)</li>
        <li>Save and restore OpenFL arguments on the Haxe Module settings dialog. (TiVo Issue #74)</li>
        <li>Fixed repainting issue for OpenFL dialog when selecting compiler types. (TiVo Issue #44)</li>
        <li>Fixed error parsing for Windows platforms.</li>
      </ul>
      <p>0.9.8: (community release)</p>
      <ul>
        <li>Version 14.1.5 and 14.1.6 compatibility.</li>
        <li>Fix up some expressions to ignore non-error messages.</li>
        <li>Fix comment alignment for single-line comments.(Issue #295)</li>
      </ul>
      <p>0.9.7: (community release)</p>
      <ul>
        <li>Fix the watch pane when debugging: typing and completion now work.</li>
        <li>Load files using canonical names so that sym-linked files use the same buffer
            as the original file.
        </li>
        <li>Use full package name when determining file to open when debugging.</li>
        <li>Attempt to follow the classpath to determine which file to open when
            multiple files have the same package names.
        </li>
        <li>Use implicit classpath entries during classpath operations. (e.g. haxe/std)</li>
        <li>Remove "statics of XXX" from the debugger variable window pane.  (The Haxe debugger
            at http://github.com/tivo/hxcpp-debugger has been updated to show statics
            as part of the object tree for objects in view.
        </li>
        <li>Remove error embellishments before displaying errors in the debugger variable pane.</li>
      </ul>
      <p>0.9.6: (community release)</p>
      <ul>
        <li>Fix debugger trying to populate all variables when stopped at a breakpoint.</li>
        <li>Suppress display of back-end generated intermediate variables when debugging.</li>
        <li>Fix NPE when editing files outside of a project.</li>
      </ul>
      <p>0.9.5: (community release)</p>
      <ul>
        <li>Add new typing support for type checking and completion. (Thanks to Carlos Ballesteros!) (Issues #288,#291,#308,#317)</li>
        <li>Support static extensions in completion. (Again, Thanks, Carlos!)<li>
        <li>Fix debugger getting stuck "collecting data" for some variables (particularly, "this"). (Issue #325)</li>
        <li>Better compiler error highlighting. (Issue #180 redux.)</li>
        <li>Fix Cut/Copy/Paste buffer inconsistencies (Issue #196)</li>
        <li>Add generics support. (First level only, chained sequences remain incomplete.)</li>
        <li>Allow object literals as return statements. (Issue #278)</li>
        <li>Fix NPE during annotation, causing annotation to stop. (Issue #316)</li>
      </ul>
      <p>0.9.4: (community release)</p>
      <ul>
        <li>Fix compile error highlighting in the output pane and jumping to source location when an error is clicked upon (Issues #129, #160, #180).</li>
        <li>Fix debugger execution under IDEA 14 and 14.1.</li>
        <li>Fix move package</li>
        <li>Fix MoveFile showing "unimplemented" message. (Issues #222, #88)</li>
        <li>Fix copy/paste clipboard functionality.</li>
        <li>Show completion for all static members (Issue #262).</li>
        <li>All unit tests enabled and passing for IDEA versions 13.1, 14.0, and 14.1.1.</li>
        <li>Fix rename not updating all usages (Issue #222)</li>
        <li>Fix parameter info tool tips and code tips.</li>
        <li>Command line ant builds (of the plugin) for automated testing.</li>
        <li>Fix parsing 'new' in ternary expressions (Issue #229).</li>
        <li>Better handling of comments.</li>
        <li>Fix member visibility scoping issues with extern and private keywords.</li>
        <li>Stop generating 'public' and 'private' modifiers when generating getter/setters.</li>
        <li>Stop treating interfaces and extern class declarations identically.</li>
        <li>Disallow multiple variables being declared in one statement for class fields.</li>
        <li>Print compiler commands to the message pane along with command output.</li>
        <li>Fix hang when using the OpenFL compiler for variable and method completion.</li>
        <li>Use correct completion contributor for OpenFL project configurations.</li>
        <li>Fix parsing failures for certain cases of "@meta" and "@:pos" (Issue #81).</li>
        <li>Fix unresolved type error if using full class path without importing the class (Issue #39).</li>
        <li>Resolve extern enum values via qualified name.</li>
        <li>Resolve classes within the same package but defined in a different module (Issue #168).</li>
        <li>Hopefully fix compiler based auto-complete performance problems (Issue #230).</li>
        <li>Fix Plugin wrongly accepting comma separated fields that the compiler wont (Issue #83).</li>
        <li>Fix rare ClassCastException when re-opening projects.</li>
        <li>Fix NotNullExceptions when getting field types for dynamic fields.</li>
      </ul>
      <p>0.9.3: (community release)</p>
      <ul>
        <li>Fix local variable name suggestions to not clash with existing class fields.</li>
        <li>Fix Introduce Variable refactoring to find all occurrences of the selected expression.</li>
        <li>
          No longer block Java (and other) tests from running when Haxe
          plugin is installed. (Issue #166)
        </li>
        <li>
          Resolve static function imports for import with in keyword.
          ("import String.fromCharCode in f;")  (Issue #191)
        </li>
        <li>
          Give extern fields public visibility: 'function a()' will be treated
          as 'public function a()' and will appear in completions.
        </li>
        <li>Fix (un)comment multiple lines of code feature.  (Issue #209)</li>
        <li>Support 'as' keyword in import statements.</li>
        <li>Implemented Refactoring: Pull Members Up/Push Members Down</li>
        <li>Support extern interfaces. (Issue #202)</li>
        <li>Fix visibility determination for methods. (Better completions)</li>
        <li>Check for duplicate imports when copy/pasting.</li>
        <li>
          Fix resolving classes that appear inside of an import file with a
          different name than the class itself.  Fixes goto declaration as well.
        </li>
        <li>Fix colorizing identifiers (variable names) in code.</li>
        <li>Fix Issue 162: "call(new x(), new x());" parse failure.</li>
        <li>(Re)Allow "new" for extern and prototype function declarations.</li>
        <li>Fixed IDEA freeze when XML is edited</li>
        <li>Implemented Refactoring: Extract Superclass</li>
        <li>Implemented Refactoring: Extract Interface</li>
        <li>Implemented Refactoring: Push Members Down</li>
        <li>Fixed OutOfBoundsException when resolving names.</li>
        <li>Fix most unit tests.</li>
      </ul>
      <p>0.9.2: (community release, IDEA 14 only)</p>
      <ul>
        <li>Fixed: HaxeReferenceCopyPasteProcessor issue preventing from using copy paste clipboard functionality</li>
      </ul>
      <p>0.9: (community release)</p>
      <ul>
        <li>Release ID change only</li>
      </ul>
      <p>0.8.1.1.TiVo.4: (community version, TiVo Release 4)</p>
      <ul>
        <li>Class Hierarchy view panels implemented. (Menu->Navigate->Type Hierarchy, et al)</li>
        <li>Better handling of import files.</li>
        <li>Better handling of Haxe language parsing, including many Haxe 3 features.</li>
        <li>Automatic detection and use of installed haxe libraries (using the 'haxelib' command).</li>
        <li>Better completion (Ctrl-space) using the Haxe compiler -- OpenFL projects only.</li>
        <li>Refactorings:
          <ul>
            <li>Pull up members from class to super-class</li>
            <li>Pull up members from class to interface</li>
            <li>Split into declaration and assignment</li>
            <li>Optimize imports</li>
          </ul>
        </li>
        <p> The following sub-releases are included:</p>
        <ul>
        <li>
          <p>0.8.1.1.TiVo.ClassHierarchy.16: (community version, TiVo RC5)</p>
          <ul>
            <li>Refactoring: Pull up members from class to super-class</li>
            <li>Refactoring: Pull up members from class to interface</li>
            <li>Launch Haxe/Neko tests (Patch #131)</li>
          </ul>
        </li>
        <li>
          <p>0.8.1.1.TiVo.ClassHierarchy.15: (community version, TiVo RC4)</p>
          <ul>
            <li>Fixed issue 37 (Parser doesn't recover after new A)</li>
            <li>Fixed issue 95 (Local and class variable names resolving to similar package names)</li>
            <li>Fixed issue 132 (incorrect processing of duplicate imports)</li>
            <li>Fixed issue 134 (incorrect reformat of object and array children)</li>
            <li>Fixed reference resolution for expressions in parenthesis - otherwise, code assist does not work for those.</li>
            <li>Fixed: launching test with neko, overriding haxe build parameters for test run configuration, filtering test result output, compilation path of non test build, line number for ErrorFilter; and removed hard-coded path for ErrorFilter</li>
          </ul>
        </li>
        <li>
          <p>0.8.1.1.TiVo.ClassHierarchy.14: (community version, TiVo RC3)</p>
          <ul>
            <li>Fixed NPE causing the structure view to not populate, resulting from an errant merge.</li>
          </ul>
        </li>
        <li>
          <p>0.8.1.1.TiVo.ClassHierarchy.13: (community version, TiVo RC2)</p>
          <ul>
            <li>Resolve 'convenience' imports that do not export a class named similarly to the file. (TiVo Issue #55)</li>
            <li>Update unbalanced preprocessor token highlighting and detection.</li>
            <li>Improve indentation of comments and preprocessor macros.</li>
            <li>Update for Grammar-Kit 1.2.0.1 </li>
            <li>Fixed syntax rules (BNF) for constructors and external functions.</li>
            <li>Fixed syntax rules (BNF) for code blocks; removed them from being valid syntax everywhere an expression can appear.</li>
            <li>Fixed syntax rules (BNF) to allow meta tags on typedefs.</li>
          </ul>
        </li>
        <li>
          <p>0.8.1.1.TiVo.ClassHierarchy.12: (community version, TiVo RC1+Fixes)</p>
          <ul>
            <li>Auto-indent when adding curly brackets now works correctly. Fixes github tivo/intellij-haxe Issue #119. (Thanks, Jérémy!)</li>
            <li>Fix IDE hang on completion for Haxe compiler completions.</li>
            <li>Fix auto-adding new import statements above package declaration and/or comments.</li>
            <li>Fix NPE when manually adding new import statements.</li>
            <li>Put debugging dialogs on the UI thread.</li>
            <li>Fix ArrayOutOfBounds exception when initializing haxelib cache.</li>
          </ul>
        </li>
        <li>
          <p>0.8.1.1.TiVo.ClassHierarchy.11: (community version, TiVo RC1)</p>
          <ul>
            <li>Fix NPE when colorizing.</li>
          </ul>
        </li>
        <li>
          <p>0.8.1.1.TiVo.ClassHierarchy.10: (community version, TiVo WIP)</p>
          <ul>
            <li> Added timeout to long-running call hierarchy searches. </li>
          </ul>
        </li>
        <li>
          <p>0.8.1.1.TiVo.ClassHierarchy.9: (community version, TiVo WIP)</p>
          <ul>
            <li> Fixed Haxe command-line debugger integration for OpenFL projects that
                 are targetting C++ native runtime environments.
            </li>
            <li> Fixed method hierarchy runtime exceptions, and auto-scrolling to source. </li>
            <li> Fixed type hierarchy auto-scrolling to source. </li>
            <li> Enhanced run & debug output to be color-coded for improved readability. </li>
            <li> Fixed find-usages regression. </li>
          </ul>
        </li>
        <li>
          <p>0.8.1.1.TiVo.ClassHierarchy.8: (community version, TiVo WIP)</p>
          <ul>
            <li> More load-time optimizations using new 'haxelib list-path' command. </li>
            <li> Add package and file names to Type hierarchy window.  (File names only
                 display if the file name differs from the type name.)
            </li>
            <li> Fixed supertypes list in the combo view of the Type hierarchy window. </li>
            <li> Allow block statements everywhere. </li>
            <li> Allow array literals to have additional comma [1,] </li>
            <li> Moving a file from one package to another no longer displays "Unimplemented"
                 and now moves the file, however references are not yet updated.
                 Issue #88 -- still unresolved.
            </li>
            <li> Updated unit tests. Issues: #71, #68.</li>
            <li> Fix formatting for ">=", which is used be to reformatted to "> =". Issue </li>
            <li> Fix logic for HaxeIfSurrounder.java /testIf test case/ </li>
          </ul>
        </li>
        <li>
          <p>0.8.1.1.TiVo.ClassHierarchy.7: (community version, TiVo WIP)</p>
          <ul>
            <li>Repaired resolving references to classes and variables.</li>
          </ul>
        </li>
        <li>
          <p>0.8.1.1.TiVo.ClassHierarchy.6: (community version, TiVo WIP)</p>
          <ul>
            <li>Further optimized load time for large projects.</li>
            <li>Run haxelib->Project/SDK/Module library dependency synchronization
                in the background.
            </li>
            <li>HXML completion: add parameters for compiler argument to
                presentable text of completion item
            </li>
            <li>Completion from Haxe compiler: parse function parameters and
                return type to generate completion item with parameters and return
                type
            </li>
            <li>Completion from Haxe compiler: format data from compiler replace
                "&lt;" to "<" and "&gt;" to ">"
            </li>
            <li>HaxeReferenceImpl.java getVariants(completion): Handle case when
                "var d:Array<Int> = []; d.|" when d is not resolved
            </li>
            <li>Add description to completion recived from Haxe compiler:
                HaxeMetaTagsCompletionContributor.java
                HXMLDefineCompletionContributor.java
                HXMLCompilerArgumentsCompletionContributor.java
            </li>
            <li>Preliminary Haxe compiler completion support (OpenFL only)</li>
          </ul>
        </li>
        <li>
          <p>0.8.1.1.TiVo.ClassHierarchy.5: (community version, TiVo WIP)</p>
          <ul>
            <li>Decreased time to load large projects considerably.
                Note that project loading is still on the UI thread, so
                it may appear to lock up for a short period of time.
                For very large projects, 90 seconds is not out of the ordinary.
            </li>
            <li>HXML completion: Provide available libraries list</li>
            <li>HXML completion: show installed haxelibs(also installed libs removed from available haxelibs list)</li>
            <li>Fix meta tag parsing issues</li>
            <li>HaxeMetaTagsCompletionContributor provides completion for meta tags</li>
            <li>Project Xml(NME, OpenFL project project) completion: show available and installed haxelibs</li>
            <li>SplitIntoDeclarationAndAssignment intention action</li>
          </ul>
        </li>
        <li>
          <p>0.8.1.1.TiVo.ClassHierarchy.4: (community version, TiVo WIP)</p>
          <ul>
            <li>Merged with version 0.8.1.1.TiVo.2 from the TiVo/master branch.</li>
            <li>Class Hierarchy partial implementation.</li>
            <li>SuperTypes work.  Sub-types work within the same module.</li>
            <li>All recent changes from github.com/Jetbrains/intellij-haxe/master</li>
            <li>Support typedef optional parameters</li>
            <li>Support optional function types</li>
            <li>Eat compile-time conditional statements only (prevent eating conditional body as it was before)</li>
            <li>Fix multiple metas issue on class</li>
            <li>Highlight compile-time conditional statements if they don't have matching closing statements</li>
            <li>Remove "from" and "to" from keywords, instead highlight them only if they used in abstract declaration</li>
            <li>Prevent suggesting imports for using statements</li>
            <li>Resolve references that have full path to type/field</li>
            <li>Support function types, anonymous types as abstract type</li>
            <li>Automatically add and remove dependencies when project gets opened</li>
            <li>Remove ">=" and ">>=" tokens from lexer, instead parse ('>' '=') to avoid issues(https://github.com/TiVo/intellij-haxe/issues/42)</li>
            <li>Support "inline" declaration attribute on local functions</li>
            <li>Suggest to import class on code paste</li>
            <li>Support macro expressions(including ECheckType)</li>
            <li>Lots more... TODO: Get a complete list of updates.</li>
          </ul>
        </li>
        </ul>
      </ul>
      <p>0.8.1.1.TiVo.2: (TiVo version)</p>
       <ul>
        <li>openFL path can now be retrieved from an .iml file</li>
       </ul>
      <p>0.8.1.1: (community version)</p>
       <ul>
        <li>"Find usages in project" fixed.</li>
        <li>Allowed @:final on methods and fields.</li>
        <li>Re-implemented hxcpp debugger support to work with Haxe v3 built-in debugger</li>
       </ul>
      <p>0.8.1: (community version)</p>
       <ul>
        <li>Remove com.intellij.modules.java from dependencies list to make plugin work in PHPStorm(and other IntelliJ IDEA platform-based IDEs)</li>
       </ul>
      <p>0.8: (community version)</p>
       <ul>
        <li>Migration to new IntelliJ IDEA 13.1 API</li>
        <li>HXML syntax highlighting</li>
        <li>HXML completion</li>
        <li>Parser support for different types of imports</li>
        <li>Parser support for @:jsRequire and more parser fixes</li>
       </ul>
      <p>0.7.2: (community version)</p>
       <ul>
        <li>New version number</li>
        <li>basic hxml support</li>
        <li>@:jsRequire meta support</li>
        <li>Haxe grammar: @:jsRequire and macro support</li>
        <li>templates naming fix ("create new class/enum/interface" issue)</li>
        <li>new/get/set/never keywords, get/set identifiers are valid, jar build</li>
       </ul>
      <p>0.7.1:</p>
       <ul>
        <li>Bug fixes for  13.1.1</li>
       </ul>
      <p>0.7:</p>
       <ul>
        <li>Bug fixes</li>
       </ul>
      <p>0.6.9:</p>
       <ul>
        <li>Neko target for OpenFL</li>
        <li>Bug fixes</li>
       </ul>
      <p>0.6.5:</p>
       <ul>
        <li>OpenFL support</li>
       </ul>
      <p>0.6.4:</p>
       <ul>
        <li>Optimize imports</li>
       </ul>
      <p>0.6.3:</p>
       <ul>
        <li>Parser improvements</li>
       </ul>
      <p>0.6.2:</p>
       <ul>
        <li>Bug fixes</li>
       </ul>
      <p>0.6.1:</p>
       <ul>
        <li>Haxe 3 support</li>
       </ul>
      <p>0.6:</p>
       <ul>
        <li>Folding</li>
       </ul>
      <p>0.5.8:</p>
       <ul>
        <li>Bug fixes</li>
       </ul>
      <p>0.5.6:</p>
       <ul>
        <li>NME support improvements</li>
        <li>HXCPP debugger improvements</li>
       </ul>
      <p>0.5.5:</p>
       <ul>
        <li>Bug fixes</li>
       </ul>
      <p>0.5.4:</p>
       <ul>
        <li>New Compiler Mode</li>
       </ul>
      <p>0.5.2:</p>
       <ul>
        <li>Bug fixes</li>
       </ul>
      <p>0.5.1:</p>
       <ul>
        <li>Bug fixes</li>
       </ul>
      <p>0.5:</p>
       <ul>
        <li>HXCPP Debugging</li>
        <li>Bug fixes</li>
       </ul>
      <p>0.4.7:</p>
       <ul>
        <li>Introduce Variable Refactoring</li>
        <li>Using Completion</li>
        <li>Bug fixes</li>
       </ul>
      <p>0.4.6:</p>
       <ul>
        <li>Conditional Compilation Support</li>
        <li>Bug fixes</li>
       </ul>
      <p>0.4.5:</p>
       <ul>
        <li>Live Templates</li>
        <li>Surround With Action</li>
        <li>Smart completion</li>
        <li>Goto Test Action</li>
       </ul>
      <p>0.4.4:</p>
       <ul>
        <li>Bug fixes</li>
        <li>EReg support</li>
       </ul>
      <p>0.4.3:</p>
       <ul>
        <li>Bug fixes</li>
        <li>Structure view</li>
       </ul>
      <p>0.4.1:</p>
       <ul>
        <li>Bug fixes</li>
        <li>Unresolved type inspection</li>
       </ul>
      <p>0.4:</p>
       <ul>
        <li>NME Support</li>
        <li>Override/Implement method action</li>
        <li>Generate getter/setter action</li>
        <li>Parameter info action</li>
       </ul>
      <p>0.3:</p>
       <ul>
        <li>Type resolving improvements</li>
        <li>Goto Implementation(s) action</li>
        <li>Goto Super Method action</li>
        <li>Move refactoring</li>
       </ul>
      <p>0.2.3:</p>
       <ul>
        <li>Completion fixes</li>
       </ul>
      <p>0.2.2:</p>
       <ul>
        <li>Type resolving improvements</li>
        <li>Rename refactoring</li>
        <li>NMML scheme</li>
        <li>HXML support</li>
       </ul>
      <p>0.2.1:</p>
       <ul>
        <li>Type resolving improvements</li>
        <li>Documentation support</li>
        <li>New color settings</li>
       </ul>
      <p>0.2:</p>
       <ul>
        <li>Jump to declaration of local, std symbol or class</li>
        <li>Reference completion</li>
        <li>Class completion</li>
        <li>Color settings</li>
        <li>Code formatter</li>
        <li>Go to Class</li>
        <li>Icons for Haxe files</li>
        <li>Search for usages</li>
        <li>Highlight symbol occurencies</li>
        <li>Debugger for Flash target ("Flash/Flex Support" plugin required)</li>
       </ul>
      <p>0.1:</p>
       <ul>
        <li>Haxe module and SDK</li>
        <li>Parsing Haxe files</li>
        <li>Keyword completion</li>
        <li>Compile Haxe files and run in Neko VM</li>
       </ul>
      ]]>
  </change-notes>

  <application-components>
    <!-- Add your application components here -->
  </application-components>
  <extensionPoints>
    <extensionPoint name="module.config" interface="com.intellij.plugins.haxe.ide.projectStructure.HaxeModuleConfigurationExtensionPoint"/>
    <extensionPoint name="haxeMethodsSearch" interface="com.intellij.util.QueryExecutor"/>
  </extensionPoints>
  <extensions defaultExtensionNs="com.intellij">
    <compileServer.plugin classpath="haxe-jps-plugin.jar;haxe-common.jar"/>
    <errorHandler implementation="com.intellij.diagnostic.ITNReporter"/>
    <testFinder implementation="com.intellij.plugins.haxe.ide.HaxeTestFinder"/>

    <iconProvider implementation="com.intellij.plugins.haxe.ide.HaxeIconProvider"/>
    <qualifiedNameProvider implementation="com.intellij.plugins.haxe.ide.HaxeQualifiedNameProvider"/>

    <sdkType implementation="com.intellij.plugins.haxe.config.sdk.HaxeSdkType"/>
    <compiler.task implementation="com.intellij.plugins.haxe.compilation.HaxeCompilerTask"/>
    <moduleType id="HAXE_MODULE" implementationClass="com.intellij.plugins.haxe.ide.module.HaxeModuleType"/>
    <moduleConfigurationEditorProvider
        implementation="com.intellij.plugins.haxe.ide.projectStructure.HaxeModuleConfigurationEditorProvider"/>
    <projectStructureDetector implementation="com.intellij.plugins.haxe.ide.projectStructure.detection.HaxeProjectStructureDetector"/>

    <library.type implementation="com.intellij.plugins.haxe.ide.library.HaxeLibraryType"/>

    <fileTypeFactory implementation="com.intellij.plugins.haxe.HaxeFileTypeLoader"/>

    <fileTypeFactory implementation="com.intellij.plugins.haxe.nmml.NMMLFileTypeFactory"/>
    <xml.schemaProvider implementation="com.intellij.plugins.haxe.nmml.NMMLSchemaProvider"/>

    <!-- HXML BEGIN -->
    <fileTypeFactory implementation="com.intellij.plugins.haxe.hxml.HXMLFileTypeFactory"/>
    <lang.parserDefinition language="HXML" implementationClass="com.intellij.plugins.haxe.hxml.HXMLParserDefinition"/>
    <lang.syntaxHighlighterFactory key="HXML" implementationClass="com.intellij.plugins.haxe.ide.highlight.HXMLSyntaxHighlighterFactory"/>
    <colorSettingsPage implementation="com.intellij.plugins.haxe.ide.highlight.HXMLColorSettingsPage"/>
    <!-- HXML END -->

    <programRunner implementation="com.intellij.plugins.haxe.runner.HaxeRunner"/>

    <lang.parserDefinition language="Haxe" implementationClass="com.intellij.plugins.haxe.lang.parser.HaxeParserDefinition"/>
    <lang.formatter language="Haxe" implementationClass="com.intellij.plugins.haxe.ide.formatter.HaxeFormattingModelBuilder"/>
    <lang.rearranger language="Haxe" implementationClass="com.intellij.plugins.haxe.ide.rearranger.HaxeRearrangerModel" />
    <lang.ast.factory language="Haxe" implementationClass="com.intellij.plugins.haxe.lang.parser.HaxeAstFactory" />

    <lang.syntaxHighlighterFactory key="Haxe" implementationClass="com.intellij.plugins.haxe.ide.highlight.HaxeSyntaxHighlighterFactory"/>


    <lang.braceMatcher language="Haxe" implementationClass="com.intellij.plugins.haxe.ide.HaxeBraceMatcher"/>
    <typedHandler implementation="com.intellij.plugins.haxe.ide.editor.HaxeTypedHandler" id="haxe"/>

    <lang.findUsagesProvider language="Haxe" implementationClass="com.intellij.plugins.haxe.ide.HaxeFindUsagesProvider"/>
    <lang.implementationTextSelectioner language="Haxe"
                                        implementationClass="com.intellij.plugins.haxe.ide.HaxeImplementationTextSelectioner"/>
    <lang.documentationProvider language="Haxe" implementationClass="com.intellij.plugins.haxe.ide.HaxeDocumentationProvider"/>
    <lang.commenter language="Haxe" implementationClass="com.intellij.plugins.haxe.ide.HaxeCommenter"/>
    <lang.psiStructureViewFactory language="Haxe" implementationClass="com.intellij.plugins.haxe.ide.structure.HaxeStructureViewFactory"/>
    <lang.surroundDescriptor language="Haxe" implementationClass="com.intellij.plugins.haxe.ide.surroundWith.HaxeSurroundDescriptor"/>
    <lang.refactoringSupport language="Haxe"
                             implementationClass="com.intellij.plugins.haxe.ide.refactoring.HaxeRefactoringSupportProvider"/>
    <lang.foldingBuilder language="Haxe" implementationClass="com.intellij.plugins.haxe.ide.folding.HaxeFoldingBuilder"/>
    <lang.importOptimizer language="Haxe" implementationClass="com.intellij.plugins.haxe.ide.HaxeImportOptimizer"/>

    <languageInjector implementation="com.intellij.plugins.haxe.lang.RegexLanguageInjector"/>
    <lang.elementManipulator forClass="com.intellij.plugins.haxe.lang.psi.HaxeRegularExpressionLiteral"
                             implementationClass="com.intellij.plugins.haxe.lang.psi.manipulators.HaxeRegularExpressionLiteralManipulator"/>
    <lang.smartEnterProcessor language="Haxe" implementationClass="com.intellij.plugins.haxe.editor.smartEnter.HaxeSmartEnterProcessor"/>

    <copyPastePostProcessor implementation="com.intellij.plugins.haxe.editor.HaxeReferenceCopyPasteProcessor"/>

    <moveFileHandler implementation="com.intellij.plugins.haxe.ide.refactoring.move.HaxeFileMoveHandler"/>

    <codeInsight.lineMarkerProvider language="Haxe" implementationClass="com.intellij.plugins.haxe.ide.HaxeLineMarkerProvider"/>
    <codeInsight.gotoSuper language="Haxe" implementationClass="com.intellij.plugins.haxe.ide.HaxeGotoSuperHandler"/>

    <codeInsight.overrideMethod language="Haxe"
                                implementationClass="com.intellij.plugins.haxe.ide.generation.HaxeOverrideMethodHandler"/>
    <codeInsight.implementMethod language="Haxe"
                                 implementationClass="com.intellij.plugins.haxe.ide.generation.HaxeImplementMethodHandler"/>
    <codeInsight.parameterInfo language="Haxe"
                               implementationClass="com.intellij.plugins.haxe.ide.info.HaxeParameterInfoHandler"/>

    <colorSettingsPage implementation="com.intellij.plugins.haxe.ide.highlight.HaxeColorSettingsPage"/>

    <additionalTextAttributes scheme="Default" file="colorSchemes/HaxeDefault.xml"/>
    <additionalTextAttributes scheme="Darcula" file="colorSchemes/HaxeDefault.xml"/>

    <codeStyleSettingsProvider implementation="com.intellij.plugins.haxe.ide.formatter.settings.HaxeCodeStyleSettingsProvider"/>
    <langCodeStyleSettingsProvider implementation="com.intellij.plugins.haxe.ide.formatter.settings.HaxeLanguageCodeStyleSettingsProvider"/>

    <quoteHandler fileType="Haxe" className="com.intellij.plugins.haxe.ide.HaxeQuoteHandler"/>

    <completion.contributor language="any" implementationClass="com.intellij.plugins.haxe.ide.HaxeKeywordCompletionContributor"/>
    <completion.contributor language="Haxe" implementationClass="com.intellij.plugins.haxe.ide.HaxeClassNameCompletionContributor"/>
    <completion.contributor language="Haxe" implementationClass="com.intellij.plugins.haxe.ide.HaxeSmartCompletionContributor"/>
    <completion.contributor language="Haxe" implementationClass="com.intellij.plugins.haxe.ide.HaxeMetaTagsCompletionContributor"/>
    <completion.contributor language="Haxe" order="LAST" implementationClass="com.intellij.plugins.haxe.ide.HaxeCompilerCompletionContributor"/>
    <completion.contributor language="HXML" implementationClass="com.intellij.plugins.haxe.ide.HXMLCompilerArgumentsCompletionContributor"/>
    <completion.contributor language="HXML" implementationClass="com.intellij.plugins.haxe.ide.HXMLHaxelibCompletionContributor"/>
    <completion.contributor language="HXML" implementationClass="com.intellij.plugins.haxe.ide.HXMLDefineCompletionContributor"/>
    <completion.contributor language="XML" implementationClass="com.intellij.plugins.haxe.ide.XmlHaxelibCompletionContributor"/>

    <configurationType implementation="com.intellij.plugins.haxe.runner.HaxeRunConfigurationType"/>

    <moduleService serviceInterface="com.intellij.plugins.haxe.ide.module.HaxeModuleSettings"
                   serviceImplementation="com.intellij.plugins.haxe.ide.module.HaxeModuleSettings"/>

    <internalFileTemplate name="HaxeClass"/>
    <internalFileTemplate name="HaxeInterface"/>
    <internalFileTemplate name="HaxeEnum"/>
    <internalFileTemplate name="NMMLProjectFile"/>

    <liveTemplateMacro implementation="com.intellij.plugins.haxe.ide.template.macro.HaxeArrayVariableMacro"/>
    <liveTemplateMacro implementation="com.intellij.plugins.haxe.ide.template.macro.HaxeSuggestIndexNameMacro"/>
    <liveTemplateMacro implementation="com.intellij.plugins.haxe.ide.template.macro.HaxeSuggestVariableNameMacro"/>

    <liveTemplateContext implementation="com.intellij.plugins.haxe.ide.template.HaxeTemplateContextType"/>
    <defaultLiveTemplatesProvider implementation="com.intellij.plugins.haxe.ide.template.HaxeDefaultLiveTemplatesProvider"/>

    <fileBasedIndex implementation="com.intellij.plugins.haxe.ide.index.HaxeComponentIndex"/>
    <fileBasedIndex implementation="com.intellij.plugins.haxe.ide.index.HaxeInheritanceIndex"/>
    <fileBasedIndex implementation="com.intellij.plugins.haxe.ide.index.HaxeTypeDefInheritanceIndex"/>
    <fileBasedIndex implementation="com.intellij.plugins.haxe.ide.index.HaxeComponentFileNameIndex"/>
    <fileBasedIndex implementation="com.intellij.plugins.haxe.ide.index.HaxeSymbolIndex"/>
    <gotoClassContributor implementation="com.intellij.plugins.haxe.ide.HaxeClassContributor"/>
    <gotoSymbolContributor implementation="com.intellij.plugins.haxe.ide.HaxeSymbolContributor"/>

    <definitionsSearch implementation="com.intellij.plugins.haxe.ide.index.HaxeInheritanceDefinitionsSearchExecutor"/>

    <projectService serviceInterface="com.intellij.plugins.haxe.config.HaxeProjectSettings"
                    serviceImplementation="com.intellij.plugins.haxe.config.HaxeProjectSettings"/>
    <projectService serviceInterface="com.intellij.plugins.haxe.lang.psi.HaxeClassResolveCache"
                    serviceImplementation="com.intellij.plugins.haxe.lang.psi.HaxeClassResolveCache"/>
    <projectConfigurable instance="com.intellij.plugins.haxe.config.HaxeSettingsConfigurable" id="haxe.settings" key="haxe.settings.name"
                         bundle="com.intellij.plugins.haxe.HaxeBundle" nonDefaultProject="true"/>

    <importFilteringRule implementation="com.intellij.plugins.haxe.ide.HaxeImportFilteringRule"/>

    <annotator language="Haxe" implementationClass="com.intellij.plugins.haxe.ide.annotator.HaxeColorAnnotator"/>
    <annotator language="Haxe" implementationClass="com.intellij.plugins.haxe.ide.annotator.HaxeTypeAnnotator"/>
    <annotator language="Haxe" implementationClass="com.intellij.plugins.haxe.ide.annotator.HaxeSemanticAnnotator"/>


    <localInspection language="XML" shortName="NMEBuildDirectory" bundle="com.intellij.plugins.haxe.HaxeBundle"
                     key="haxe.inspections.nme.build.directory" groupKey="haxe.inspections.group.name" enabledByDefault="true"
                     level="WARNING" implementationClass="com.intellij.plugins.haxe.codeInspection.NMEBuildDirectoryInspection"/>

    <localInspection language="Haxe" shortName="HaxeUnusedImport" bundle="com.intellij.plugins.haxe.HaxeBundle"
                     key="haxe.inspection.unused.import.name"
                     groupKey="inspections.group.name" enabledByDefault="true"
                     implementationClass="com.intellij.plugins.haxe.ide.inspections.HaxeUnusedImportInspection"/>

    <localInspection language="Haxe" shortName="HaxeUnresolvedSymbol" bundle="com.intellij.plugins.haxe.HaxeBundle"
                     key="haxe.inspection.unresolved.symbol"
                     groupKey="inspections.group.name" enabledByDefault="true"
                     implementationClass="com.intellij.plugins.haxe.ide.inspections.HaxeUnresolvedSymbolInspection"/>

    <localInspection language="Haxe" shortName="HaxeDeprecatedSymbol" bundle="com.intellij.plugins.haxe.HaxeBundle"
                     key="haxe.inspection.deprecated.symbol"
                     groupKey="inspections.group.name" enabledByDefault="true"
                     implementationClass="com.intellij.plugins.haxe.ide.inspections.HaxeDeprecatedInspection"/>

    <localInspection language="Haxe" shortName="HaxePreprocessorInspection" bundle="com.intellij.plugins.haxe.HaxeBundle"
                     key="haxe.inspection.preprocessor.symbol.name"
                     groupKey="inspections.group.name" enabledByDefault="true"
                     implementationClass="com.intellij.plugins.haxe.ide.inspections.HaxePreprocessorInspection"/>

    <typeHierarchyProvider language="Haxe" implementationClass="com.intellij.plugins.haxe.ide.hierarchy.type.HaxeTypeHierarchyProvider"/>
    <callHierarchyProvider language="Haxe" implementationClass="com.intellij.plugins.haxe.ide.hierarchy.call.HaxeCallHierarchyProvider"/>
    <methodHierarchyProvider language="Haxe" implementationClass="com.intellij.plugins.haxe.ide.hierarchy.method.HaxeMethodHierarchyProvider"/>
    <hierarchy.referenceProcessor implementation="com.intellij.plugins.haxe.ide.hierarchy.call.HaxeCallReferenceProcessor"/>

    <plugins.haxe.haxeMethodsSearch implementation="com.intellij.psi.impl.search.JavaOverridingMethodsSearcher"/>

    <intentionAction>
      <className>com.intellij.plugins.haxe.ide.intention.ReplaceImportStatementWithWildcardWithSingleClassImports</className>
    </intentionAction>

    <intentionAction>
      <className>com.intellij.plugins.haxe.ide.intention.SplitIntoDeclarationAndAssignment</className>
    </intentionAction>

  </extensions>

  <module-components>
    <component>
      <implementation-class>com.intellij.plugins.haxe.haxelib.HaxelibModuleManager</implementation-class>
    </component>
  </module-components>

  <actions>
    <action id="Haxe.NewHaxeClass" class="com.intellij.plugins.haxe.ide.actions.CreateClassAction"
            text="Haxe Class" description="Create new Haxe class/interface/enum">
      <add-to-group group-id="NewGroup" anchor="before" relative-to-action="NewFile"/>
    </action>
    <action id="Haxe.NewNMMLFile" class="com.intellij.plugins.haxe.ide.actions.CreateNMMLFileAction"
            text="NMML file" description="Create new NMML file">
      <add-to-group group-id="NewGroup" anchor="before" relative-to-action="NewFromTemplate"/>
    </action>
    <action id="Generate.Constructor.Haxe" class="com.intellij.plugins.haxe.ide.generation.HaxeGenerateConstructorAction"
            text="Constructor">
      <add-to-group anchor="first" group-id="GenerateGroup"/>
    </action>
    <action id="Generate.GetAccessor.Haxe" class="com.intellij.plugins.haxe.ide.generation.HaxeGenerateGetterAction"
            text="Getter">
      <add-to-group anchor="after" relative-to-action="Generate.Constructor.Haxe" group-id="GenerateGroup"/>
    </action>
    <action id="Generate.SetAccessor.Haxe" class="com.intellij.plugins.haxe.ide.generation.HaxeGenerateSetterAction"
            text="Setter">
      <add-to-group anchor="after" relative-to-action="Generate.GetAccessor.Haxe" group-id="GenerateGroup"/>
    </action>
    <action id="Generate.GetSetAccessor.Haxe" class="com.intellij.plugins.haxe.ide.generation.HaxeGenerateGetterSetterAction"
            text="Getter and Setter">
      <add-to-group anchor="after" relative-to-action="Generate.SetAccessor.Haxe" group-id="GenerateGroup"/>
    </action>
  </actions>
</idea-plugin><|MERGE_RESOLUTION|>--- conflicted
+++ resolved
@@ -38,11 +38,8 @@
       <p>Unreleased changes:</p>
       <ul>
         <li>@:deprecated support (issue #459)</li>
-<<<<<<< HEAD
+        <li>Alias imports support (issue #466)</li>
         <li>Imports optimization: reordering added (issue #471)</li>
-=======
-        <li>Alias imports support (issue #466)</li>
->>>>>>> 6f3a6c3e
       </ul>
       <p>0.9.10: (community release)</p>
       <ul>
