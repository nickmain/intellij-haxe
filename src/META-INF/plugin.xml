<!--
  ~ Copyright 2000-2013 JetBrains s.r.o.
  ~ Copyright 2014-2014 AS3Boyan
  ~ Copyright 2014-2014 Elias Ku
  ~
  ~ Licensed under the Apache License, Version 2.0 (the "License");
  ~ you may not use this file except in compliance with the License.
  ~ You may obtain a copy of the License at
  ~
  ~ http://www.apache.org/licenses/LICENSE-2.0
  ~
  ~ Unless required by applicable law or agreed to in writing, software
  ~ distributed under the License is distributed on an "AS IS" BASIS,
  ~ WITHOUT WARRANTIES OR CONDITIONS OF ANY KIND, either express or implied.
  ~ See the License for the specific language governing permissions and
  ~ limitations under the License.
  -->

<!-- @replace.with.plugin.autogen.warning@ -->


<idea-plugin version="2">
  <id>com.intellij.plugins.haxe</id>
  <name>Haxe Support</name>
  <description>Support for the Haxe programming language.</description>
  <vendor>JetBrains, Haxe community</vendor>
  <idea-version since-build="@plugin.installable.since@" until-build="@plugin.installable.until@"/>
  <depends>com.intellij.modules.lang</depends>
  <depends optional="true" config-file="flex-debugger-support.xml">com.intellij.flex</depends>
  <depends optional="true" config-file="debugger-support.xml">com.intellij.modules.ultimate</depends>

  <version>0.9.9 for @plugin.compatibility.description@</version>
  <change-notes>
    <![CDATA[
      <p>This build is compatible with @plugin.compatibility.description@</p>
      <p>It was built using IDEA build @idea.sdk.version@</p>
      <p/>
      <p>Unreleased changes:</p>
      <ul>
        <li>Better packages resolving</li>
        <li>Fix catch parameter declaration (issue #419)</li>
        <li>Fix inherited type in field initializer (issue #412)</li>
        <li>Delete single-class file in one operation from Project View (issue #424)</li>
<<<<<<< HEAD
        <li>Fix interface properties accessor check annotation (issue #411)</li>
        <li>Error highlighting added for variable redefinition (issue #431)</li>
        <li>Fix generic sub-type resolving when import just type-module (issue #435)</li>
=======
        <li>Extensions: using variants and resolving for children and implementations of base class or interface added (issue #433)</li>
>>>>>>> 7a356d67
      </ul>
      <p>0.9.9: (community release)</p>
      <ul>
        <li>IDEA v15 compatibility.  (IDEA 13 compatiblity removed.)</li>
        <li>v15 Project Structure and Module settings dialogs work. (TiVo Issue #380)</li>
        <li>HXML: Fix `Editor/Colors & Fonts/HXML` tab (name & preview)</li>
        <li>HXML: highlighting for included `.hxml` file</li>
        <li>Fix unhandled exceptions while parsing numeric constants</li>
        <li>Fix typedef types not resolved variants for completion list</li>
        <li>Fix error annotation when implements `extern interface`</li>
        <li>Fix extending anonymous types. (TiVo Issue #353)</li>
        <li>Error annotation if type extends itself. (TiVo Issue #377)</li>
        <li>Fix qualified name resolving for ancillary types declaration (multiple types inside .hx file)</li>
        <li>Fix resolving variables having names identical to type names except for case. (TiVo Issues #405, #234)</li>
        <li>Fix incorrect package resolution. (TiVo Issues #95, #176)</li>
        <li>Fix base fields resolving for extended anonymous types (TiVo Issue #408)</li>
        <li>Prevent recursion due to extending self for classes and typedefs.</li>
        <li>Using file with multiple helper classes typedefs (for example `haxe.macro.Tools`) (TiVo Issue #128)</li>
        <li>Allow short assignment syntax for generics. (TiVo Issue #388)</li>
        <li>Fixed expected package name to no longer reference the system root. (TiVo Issue #387)</li>
        <li>Save and restore OpenFL arguments on the Haxe Module settings dialog. (TiVo Issue #74)</li>
        <li>Fixed repainting issue for OpenFL dialog when selecting compiler types. (TiVo Issue #44)</li>
        <li>Fixed error parsing for Windows platforms.</li>
      </ul>
      <p>0.9.8: (community release)</p>
      <ul>
        <li>Version 14.1.5 and 14.1.6 compatibility.</li>
        <li>Fix up some expressions to ignore non-error messages.</li>
        <li>Fix comment alignment for single-line comments.(Issue #295)</li>
      </ul>
      <p>0.9.7: (community release)</p>
      <ul>
        <li>Fix the watch pane when debugging: typing and completion now work.</li>
        <li>Load files using canonical names so that sym-linked files use the same buffer
            as the original file.
        </li>
        <li>Use full package name when determining file to open when debugging.</li>
        <li>Attempt to follow the classpath to determine which file to open when
            multiple files have the same package names.
        </li>
        <li>Use implicit classpath entries during classpath operations. (e.g. haxe/std)</li>
        <li>Remove "statics of XXX" from the debugger variable window pane.  (The Haxe debugger
            at http://github.com/tivo/hxcpp-debugger has been updated to show statics
            as part of the object tree for objects in view.
        </li>
        <li>Remove error embellishments before displaying errors in the debugger variable pane.</li>
      </ul>
      <p>0.9.6: (community release)</p>
      <ul>
        <li>Fix debugger trying to populate all variables when stopped at a breakpoint.</li>
        <li>Suppress display of back-end generated intermediate variables when debugging.</li>
        <li>Fix NPE when editing files outside of a project.</li>
      </ul>
      <p>0.9.5: (community release)</p>
      <ul>
        <li>Add new typing support for type checking and completion. (Thanks to Carlos Ballesteros!) (Issues #288,#291,#308,#317)</li>
        <li>Support static extensions in completion. (Again, Thanks, Carlos!)<li>
        <li>Fix debugger getting stuck "collecting data" for some variables (particularly, "this"). (Issue #325)</li>
        <li>Better compiler error highlighting. (Issue #180 redux.)</li>
        <li>Fix Cut/Copy/Paste buffer inconsistencies (Issue #196)</li>
        <li>Add generics support. (First level only, chained sequences remain incomplete.)</li>
        <li>Allow object literals as return statements. (Issue #278)</li>
        <li>Fix NPE during annotation, causing annotation to stop. (Issue #316)</li>
      </ul>
      <p>0.9.4: (community release)</p>
      <ul>
        <li>Fix compile error highlighting in the output pane and jumping to source location when an error is clicked upon (Issues #129, #160, #180).</li>
        <li>Fix debugger execution under IDEA 14 and 14.1.</li>
        <li>Fix move package</li>
        <li>Fix MoveFile showing "unimplemented" message. (Issues #222, #88)</li>
        <li>Fix copy/paste clipboard functionality.</li>
        <li>Show completion for all static members (Issue #262).</li>
        <li>All unit tests enabled and passing for IDEA versions 13.1, 14.0, and 14.1.1.</li>
        <li>Fix rename not updating all usages (Issue #222)</li>
        <li>Fix parameter info tool tips and code tips.</li>
        <li>Command line ant builds (of the plugin) for automated testing.</li>
        <li>Fix parsing 'new' in ternary expressions (Issue #229).</li>
        <li>Better handling of comments.</li>
        <li>Fix member visibility scoping issues with extern and private keywords.</li>
        <li>Stop generating 'public' and 'private' modifiers when generating getter/setters.</li>
        <li>Stop treating interfaces and extern class declarations identically.</li>
        <li>Disallow multiple variables being declared in one statement for class fields.</li>
        <li>Print compiler commands to the message pane along with command output.</li>
        <li>Fix hang when using the OpenFL compiler for variable and method completion.</li>
        <li>Use correct completion contributor for OpenFL project configurations.</li>
        <li>Fix parsing failures for certain cases of "@meta" and "@:pos" (Issue #81).</li>
        <li>Fix unresolved type error if using full class path without importing the class (Issue #39).</li>
        <li>Resolve extern enum values via qualified name.</li>
        <li>Resolve classes within the same package but defined in a different module (Issue #168).</li>
        <li>Hopefully fix compiler based auto-complete performance problems (Issue #230).</li>
        <li>Fix Plugin wrongly accepting comma separated fields that the compiler wont (Issue #83).</li>
        <li>Fix rare ClassCastException when re-opening projects.</li>
        <li>Fix NotNullExceptions when getting field types for dynamic fields.</li>
      </ul>
      <p>0.9.3: (community release)</p>
      <ul>
        <li>Fix local variable name suggestions to not clash with existing class fields.</li>
        <li>Fix Introduce Variable refactoring to find all occurrences of the selected expression.</li>
        <li>
          No longer block Java (and other) tests from running when Haxe
          plugin is installed. (Issue #166)
        </li>
        <li>
          Resolve static function imports for import with in keyword.
          ("import String.fromCharCode in f;")  (Issue #191)
        </li>
        <li>
          Give extern fields public visibility: 'function a()' will be treated
          as 'public function a()' and will appear in completions.
        </li>
        <li>Fix (un)comment multiple lines of code feature.  (Issue #209)</li>
        <li>Support 'as' keyword in import statements.</li>
        <li>Implemented Refactoring: Pull Members Up/Push Members Down</li>
        <li>Support extern interfaces. (Issue #202)</li>
        <li>Fix visibility determination for methods. (Better completions)</li>
        <li>Check for duplicate imports when copy/pasting.</li>
        <li>
          Fix resolving classes that appear inside of an import file with a
          different name than the class itself.  Fixes goto declaration as well.
        </li>
        <li>Fix colorizing identifiers (variable names) in code.</li>
        <li>Fix Issue 162: "call(new x(), new x());" parse failure.</li>
        <li>(Re)Allow "new" for extern and prototype function declarations.</li>
        <li>Fixed IDEA freeze when XML is edited</li>
        <li>Implemented Refactoring: Extract Superclass</li>
        <li>Implemented Refactoring: Extract Interface</li>
        <li>Implemented Refactoring: Push Members Down</li>
        <li>Fixed OutOfBoundsException when resolving names.</li>
        <li>Fix most unit tests.</li>
      </ul>
      <p>0.9.2: (community release, IDEA 14 only)</p>
      <ul>
        <li>Fixed: HaxeReferenceCopyPasteProcessor issue preventing from using copy paste clipboard functionality</li>
      </ul>
      <p>0.9: (community release)</p>
      <ul>
        <li>Release ID change only</li>
      </ul>
      <p>0.8.1.1.TiVo.4: (community version, TiVo Release 4)</p>
      <ul>
        <li>Class Hierarchy view panels implemented. (Menu->Navigate->Type Hierarchy, et al)</li>
        <li>Better handling of import files.</li>
        <li>Better handling of Haxe language parsing, including many Haxe 3 features.</li>
        <li>Automatic detection and use of installed haxe libraries (using the 'haxelib' command).</li>
        <li>Better completion (Ctrl-space) using the Haxe compiler -- OpenFL projects only.</li>
        <li>Refactorings:
          <ul>
            <li>Pull up members from class to super-class</li>
            <li>Pull up members from class to interface</li>
            <li>Split into declaration and assignment</li>
            <li>Optimize imports</li>
          </ul>
        </li>
        <p> The following sub-releases are included:</p>
        <ul>
        <li>
          <p>0.8.1.1.TiVo.ClassHierarchy.16: (community version, TiVo RC5)</p>
          <ul>
            <li>Refactoring: Pull up members from class to super-class</li>
            <li>Refactoring: Pull up members from class to interface</li>
            <li>Launch Haxe/Neko tests (Patch #131)</li>
          </ul>
        </li>
        <li>
          <p>0.8.1.1.TiVo.ClassHierarchy.15: (community version, TiVo RC4)</p>
          <ul>
            <li>Fixed issue 37 (Parser doesn't recover after new A)</li>
            <li>Fixed issue 95 (Local and class variable names resolving to similar package names)</li>
            <li>Fixed issue 132 (incorrect processing of duplicate imports)</li>
            <li>Fixed issue 134 (incorrect reformat of object and array children)</li>
            <li>Fixed reference resolution for expressions in parenthesis - otherwise, code assist does not work for those.</li>
            <li>Fixed: launching test with neko, overriding haxe build parameters for test run configuration, filtering test result output, compilation path of non test build, line number for ErrorFilter; and removed hard-coded path for ErrorFilter</li>
          </ul>
        </li>
        <li>
          <p>0.8.1.1.TiVo.ClassHierarchy.14: (community version, TiVo RC3)</p>
          <ul>
            <li>Fixed NPE causing the structure view to not populate, resulting from an errant merge.</li>
          </ul>
        </li>
        <li>
          <p>0.8.1.1.TiVo.ClassHierarchy.13: (community version, TiVo RC2)</p>
          <ul>
            <li>Resolve 'convenience' imports that do not export a class named similarly to the file. (TiVo Issue #55)</li>
            <li>Update unbalanced preprocessor token highlighting and detection.</li>
            <li>Improve indentation of comments and preprocessor macros.</li>
            <li>Update for Grammar-Kit 1.2.0.1 </li>
            <li>Fixed syntax rules (BNF) for constructors and external functions.</li>
            <li>Fixed syntax rules (BNF) for code blocks; removed them from being valid syntax everywhere an expression can appear.</li>
            <li>Fixed syntax rules (BNF) to allow meta tags on typedefs.</li>
          </ul>
        </li>
        <li>
          <p>0.8.1.1.TiVo.ClassHierarchy.12: (community version, TiVo RC1+Fixes)</p>
          <ul>
            <li>Auto-indent when adding curly brackets now works correctly. Fixes github tivo/intellij-haxe Issue #119. (Thanks, Jérémy!)</li>
            <li>Fix IDE hang on completion for Haxe compiler completions.</li>
            <li>Fix auto-adding new import statements above package declaration and/or comments.</li>
            <li>Fix NPE when manually adding new import statements.</li>
            <li>Put debugging dialogs on the UI thread.</li>
            <li>Fix ArrayOutOfBounds exception when initializing haxelib cache.</li>
          </ul>
        </li>
        <li>
          <p>0.8.1.1.TiVo.ClassHierarchy.11: (community version, TiVo RC1)</p>
          <ul>
            <li>Fix NPE when colorizing.</li>
          </ul>
        </li>
        <li>
          <p>0.8.1.1.TiVo.ClassHierarchy.10: (community version, TiVo WIP)</p>
          <ul>
            <li> Added timeout to long-running call hierarchy searches. </li>
          </ul>
        </li>
        <li>
          <p>0.8.1.1.TiVo.ClassHierarchy.9: (community version, TiVo WIP)</p>
          <ul>
            <li> Fixed Haxe command-line debugger integration for OpenFL projects that
                 are targetting C++ native runtime environments.
            </li>
            <li> Fixed method hierarchy runtime exceptions, and auto-scrolling to source. </li>
            <li> Fixed type hierarchy auto-scrolling to source. </li>
            <li> Enhanced run & debug output to be color-coded for improved readability. </li>
            <li> Fixed find-usages regression. </li>
          </ul>
        </li>
        <li>
          <p>0.8.1.1.TiVo.ClassHierarchy.8: (community version, TiVo WIP)</p>
          <ul>
            <li> More load-time optimizations using new 'haxelib list-path' command. </li>
            <li> Add package and file names to Type hierarchy window.  (File names only
                 display if the file name differs from the type name.)
            </li>
            <li> Fixed supertypes list in the combo view of the Type hierarchy window. </li>
            <li> Allow block statements everywhere. </li>
            <li> Allow array literals to have additional comma [1,] </li>
            <li> Moving a file from one package to another no longer displays "Unimplemented"
                 and now moves the file, however references are not yet updated.
                 Issue #88 -- still unresolved.
            </li>
            <li> Updated unit tests. Issues: #71, #68.</li>
            <li> Fix formatting for ">=", which is used be to reformatted to "> =". Issue </li>
            <li> Fix logic for HaxeIfSurrounder.java /testIf test case/ </li>
          </ul>
        </li>
        <li>
          <p>0.8.1.1.TiVo.ClassHierarchy.7: (community version, TiVo WIP)</p>
          <ul>
            <li>Repaired resolving references to classes and variables.</li>
          </ul>
        </li>
        <li>
          <p>0.8.1.1.TiVo.ClassHierarchy.6: (community version, TiVo WIP)</p>
          <ul>
            <li>Further optimized load time for large projects.</li>
            <li>Run haxelib->Project/SDK/Module library dependency synchronization
                in the background.
            </li>
            <li>HXML completion: add parameters for compiler argument to
                presentable text of completion item
            </li>
            <li>Completion from Haxe compiler: parse function parameters and
                return type to generate completion item with parameters and return
                type
            </li>
            <li>Completion from Haxe compiler: format data from compiler replace
                "&lt;" to "<" and "&gt;" to ">"
            </li>
            <li>HaxeReferenceImpl.java getVariants(completion): Handle case when
                "var d:Array<Int> = []; d.|" when d is not resolved
            </li>
            <li>Add description to completion recived from Haxe compiler:
                HaxeMetaTagsCompletionContributor.java
                HXMLDefineCompletionContributor.java
                HXMLCompilerArgumentsCompletionContributor.java
            </li>
            <li>Preliminary Haxe compiler completion support (OpenFL only)</li>
          </ul>
        </li>
        <li>
          <p>0.8.1.1.TiVo.ClassHierarchy.5: (community version, TiVo WIP)</p>
          <ul>
            <li>Decreased time to load large projects considerably.
                Note that project loading is still on the UI thread, so
                it may appear to lock up for a short period of time.
                For very large projects, 90 seconds is not out of the ordinary.
            </li>
            <li>HXML completion: Provide available libraries list</li>
            <li>HXML completion: show installed haxelibs(also installed libs removed from available haxelibs list)</li>
            <li>Fix meta tag parsing issues</li>
            <li>HaxeMetaTagsCompletionContributor provides completion for meta tags</li>
            <li>Project Xml(NME, OpenFL project project) completion: show available and installed haxelibs</li>
            <li>SplitIntoDeclarationAndAssignment intention action</li>
          </ul>
        </li>
        <li>
          <p>0.8.1.1.TiVo.ClassHierarchy.4: (community version, TiVo WIP)</p>
          <ul>
            <li>Merged with version 0.8.1.1.TiVo.2 from the TiVo/master branch.</li>
            <li>Class Hierarchy partial implementation.</li>
            <li>SuperTypes work.  Sub-types work within the same module.</li>
            <li>All recent changes from github.com/Jetbrains/intellij-haxe/master</li>
            <li>Support typedef optional parameters</li>
            <li>Support optional function types</li>
            <li>Eat compile-time conditional statements only (prevent eating conditional body as it was before)</li>
            <li>Fix multiple metas issue on class</li>
            <li>Highlight compile-time conditional statements if they don't have matching closing statements</li>
            <li>Remove "from" and "to" from keywords, instead highlight them only if they used in abstract declaration</li>
            <li>Prevent suggesting imports for using statements</li>
            <li>Resolve references that have full path to type/field</li>
            <li>Support function types, anonymous types as abstract type</li>
            <li>Automatically add and remove dependencies when project gets opened</li>
            <li>Remove ">=" and ">>=" tokens from lexer, instead parse ('>' '=') to avoid issues(https://github.com/TiVo/intellij-haxe/issues/42)</li>
            <li>Support "inline" declaration attribute on local functions</li>
            <li>Suggest to import class on code paste</li>
            <li>Support macro expressions(including ECheckType)</li>
            <li>Lots more... TODO: Get a complete list of updates.</li>
          </ul>
        </li>
        </ul>
      </ul>
      <p>0.8.1.1.TiVo.2: (TiVo version)</p>
       <ul>
        <li>openFL path can now be retrieved from an .iml file</li>
       </ul>
      <p>0.8.1.1: (community version)</p>
       <ul>
        <li>"Find usages in project" fixed.</li>
        <li>Allowed @:final on methods and fields.</li>
        <li>Re-implemented hxcpp debugger support to work with Haxe v3 built-in debugger</li>
       </ul>
      <p>0.8.1: (community version)</p>
       <ul>
        <li>Remove com.intellij.modules.java from dependencies list to make plugin work in PHPStorm(and other IntelliJ IDEA platform-based IDEs)</li>
       </ul>
      <p>0.8: (community version)</p>
       <ul>
        <li>Migration to new IntelliJ IDEA 13.1 API</li>
        <li>HXML syntax highlighting</li>
        <li>HXML completion</li>
        <li>Parser support for different types of imports</li>
        <li>Parser support for @:jsRequire and more parser fixes</li>
       </ul>
      <p>0.7.2: (community version)</p>
       <ul>
        <li>New version number</li>
        <li>basic hxml support</li>
        <li>@:jsRequire meta support</li>
        <li>Haxe grammar: @:jsRequire and macro support</li>
        <li>templates naming fix ("create new class/enum/interface" issue)</li>
        <li>new/get/set/never keywords, get/set identifiers are valid, jar build</li>
       </ul>
      <p>0.7.1:</p>
       <ul>
        <li>Bug fixes for  13.1.1</li>
       </ul>
      <p>0.7:</p>
       <ul>
        <li>Bug fixes</li>
       </ul>
      <p>0.6.9:</p>
       <ul>
        <li>Neko target for OpenFL</li>
        <li>Bug fixes</li>
       </ul>
      <p>0.6.5:</p>
       <ul>
        <li>OpenFL support</li>
       </ul>
      <p>0.6.4:</p>
       <ul>
        <li>Optimize imports</li>
       </ul>
      <p>0.6.3:</p>
       <ul>
        <li>Parser improvements</li>
       </ul>
      <p>0.6.2:</p>
       <ul>
        <li>Bug fixes</li>
       </ul>
      <p>0.6.1:</p>
       <ul>
        <li>Haxe 3 support</li>
       </ul>
      <p>0.6:</p>
       <ul>
        <li>Folding</li>
       </ul>
      <p>0.5.8:</p>
       <ul>
        <li>Bug fixes</li>
       </ul>
      <p>0.5.6:</p>
       <ul>
        <li>NME support improvements</li>
        <li>HXCPP debugger improvements</li>
       </ul>
      <p>0.5.5:</p>
       <ul>
        <li>Bug fixes</li>
       </ul>
      <p>0.5.4:</p>
       <ul>
        <li>New Compiler Mode</li>
       </ul>
      <p>0.5.2:</p>
       <ul>
        <li>Bug fixes</li>
       </ul>
      <p>0.5.1:</p>
       <ul>
        <li>Bug fixes</li>
       </ul>
      <p>0.5:</p>
       <ul>
        <li>HXCPP Debugging</li>
        <li>Bug fixes</li>
       </ul>
      <p>0.4.7:</p>
       <ul>
        <li>Introduce Variable Refactoring</li>
        <li>Using Completion</li>
        <li>Bug fixes</li>
       </ul>
      <p>0.4.6:</p>
       <ul>
        <li>Conditional Compilation Support</li>
        <li>Bug fixes</li>
       </ul>
      <p>0.4.5:</p>
       <ul>
        <li>Live Templates</li>
        <li>Surround With Action</li>
        <li>Smart completion</li>
        <li>Goto Test Action</li>
       </ul>
      <p>0.4.4:</p>
       <ul>
        <li>Bug fixes</li>
        <li>EReg support</li>
       </ul>
      <p>0.4.3:</p>
       <ul>
        <li>Bug fixes</li>
        <li>Structure view</li>
       </ul>
      <p>0.4.1:</p>
       <ul>
        <li>Bug fixes</li>
        <li>Unresolved type inspection</li>
       </ul>
      <p>0.4:</p>
       <ul>
        <li>NME Support</li>
        <li>Override/Implement method action</li>
        <li>Generate getter/setter action</li>
        <li>Parameter info action</li>
       </ul>
      <p>0.3:</p>
       <ul>
        <li>Type resolving improvements</li>
        <li>Goto Implementation(s) action</li>
        <li>Goto Super Method action</li>
        <li>Move refactoring</li>
       </ul>
      <p>0.2.3:</p>
       <ul>
        <li>Completion fixes</li>
       </ul>
      <p>0.2.2:</p>
       <ul>
        <li>Type resolving improvements</li>
        <li>Rename refactoring</li>
        <li>NMML scheme</li>
        <li>HXML support</li>
       </ul>
      <p>0.2.1:</p>
       <ul>
        <li>Type resolving improvements</li>
        <li>Documentation support</li>
        <li>New color settings</li>
       </ul>
      <p>0.2:</p>
       <ul>
        <li>Jump to declaration of local, std symbol or class</li>
        <li>Reference completion</li>
        <li>Class completion</li>
        <li>Color settings</li>
        <li>Code formatter</li>
        <li>Go to Class</li>
        <li>Icons for Haxe files</li>
        <li>Search for usages</li>
        <li>Highlight symbol occurencies</li>
        <li>Debugger for Flash target ("Flash/Flex Support" plugin required)</li>
       </ul>
      <p>0.1:</p>
       <ul>
        <li>Haxe module and SDK</li>
        <li>Parsing Haxe files</li>
        <li>Keyword completion</li>
        <li>Compile Haxe files and run in Neko VM</li>
       </ul>
      ]]>
  </change-notes>

  <application-components>
    <!-- Add your application components here -->
  </application-components>
  <extensionPoints>
    <extensionPoint name="module.config" interface="com.intellij.plugins.haxe.ide.projectStructure.HaxeModuleConfigurationExtensionPoint"/>
    <extensionPoint name="haxeMethodsSearch" interface="com.intellij.util.QueryExecutor"/>
  </extensionPoints>
  <extensions defaultExtensionNs="com.intellij">
    <compileServer.plugin classpath="haxe-jps-plugin.jar;haxe-common.jar"/>
    <errorHandler implementation="com.intellij.diagnostic.ITNReporter"/>
    <testFinder implementation="com.intellij.plugins.haxe.ide.HaxeTestFinder"/>

    <iconProvider implementation="com.intellij.plugins.haxe.ide.HaxeIconProvider"/>
    <qualifiedNameProvider implementation="com.intellij.plugins.haxe.ide.HaxeQualifiedNameProvider"/>

    <sdkType implementation="com.intellij.plugins.haxe.config.sdk.HaxeSdkType"/>
    <compiler.task implementation="com.intellij.plugins.haxe.compilation.HaxeCompilerTask"/>
    <moduleType id="HAXE_MODULE" implementationClass="com.intellij.plugins.haxe.ide.module.HaxeModuleType"/>
    <moduleConfigurationEditorProvider
        implementation="com.intellij.plugins.haxe.ide.projectStructure.HaxeModuleConfigurationEditorProvider"/>
    <projectStructureDetector implementation="com.intellij.plugins.haxe.ide.projectStructure.detection.HaxeProjectStructureDetector"/>

    <library.type implementation="com.intellij.plugins.haxe.ide.library.HaxeLibraryType"/>

    <fileTypeFactory implementation="com.intellij.plugins.haxe.HaxeFileTypeLoader"/>

    <fileTypeFactory implementation="com.intellij.plugins.haxe.nmml.NMMLFileTypeFactory"/>
    <xml.schemaProvider implementation="com.intellij.plugins.haxe.nmml.NMMLSchemaProvider"/>

    <!-- HXML BEGIN -->
    <fileTypeFactory implementation="com.intellij.plugins.haxe.hxml.HXMLFileTypeFactory"/>
    <lang.parserDefinition language="HXML" implementationClass="com.intellij.plugins.haxe.hxml.HXMLParserDefinition"/>
    <lang.syntaxHighlighterFactory key="HXML" implementationClass="com.intellij.plugins.haxe.ide.highlight.HXMLSyntaxHighlighterFactory"/>
    <colorSettingsPage implementation="com.intellij.plugins.haxe.ide.highlight.HXMLColorSettingsPage"/>
    <!-- HXML END -->

    <programRunner implementation="com.intellij.plugins.haxe.runner.HaxeRunner"/>

    <lang.parserDefinition language="Haxe" implementationClass="com.intellij.plugins.haxe.lang.parser.HaxeParserDefinition"/>
    <lang.formatter language="Haxe" implementationClass="com.intellij.plugins.haxe.ide.formatter.HaxeFormattingModelBuilder"/>
    <lang.rearranger language="Haxe" implementationClass="com.intellij.plugins.haxe.ide.rearranger.HaxeRearrangerModel" />
    <lang.ast.factory language="Haxe" implementationClass="com.intellij.plugins.haxe.lang.parser.HaxeAstFactory" />

    <lang.syntaxHighlighterFactory key="Haxe" implementationClass="com.intellij.plugins.haxe.ide.highlight.HaxeSyntaxHighlighterFactory"/>


    <lang.braceMatcher language="Haxe" implementationClass="com.intellij.plugins.haxe.ide.HaxeBraceMatcher"/>
    <typedHandler implementation="com.intellij.plugins.haxe.ide.editor.HaxeTypedHandler" id="haxe"/>

    <lang.findUsagesProvider language="Haxe" implementationClass="com.intellij.plugins.haxe.ide.HaxeFindUsagesProvider"/>
    <lang.implementationTextSelectioner language="Haxe"
                                        implementationClass="com.intellij.plugins.haxe.ide.HaxeImplementationTextSelectioner"/>
    <lang.documentationProvider language="Haxe" implementationClass="com.intellij.plugins.haxe.ide.HaxeDocumentationProvider"/>
    <lang.commenter language="Haxe" implementationClass="com.intellij.plugins.haxe.ide.HaxeCommenter"/>
    <lang.psiStructureViewFactory language="Haxe" implementationClass="com.intellij.plugins.haxe.ide.structure.HaxeStructureViewFactory"/>
    <lang.surroundDescriptor language="Haxe" implementationClass="com.intellij.plugins.haxe.ide.surroundWith.HaxeSurroundDescriptor"/>
    <lang.refactoringSupport language="Haxe"
                             implementationClass="com.intellij.plugins.haxe.ide.refactoring.HaxeRefactoringSupportProvider"/>
    <lang.foldingBuilder language="Haxe" implementationClass="com.intellij.plugins.haxe.ide.folding.HaxeFoldingBuilder"/>
    <lang.importOptimizer language="Haxe" implementationClass="com.intellij.plugins.haxe.ide.HaxeImportOptimizer"/>

    <languageInjector implementation="com.intellij.plugins.haxe.lang.RegexLanguageInjector"/>
    <lang.elementManipulator forClass="com.intellij.plugins.haxe.lang.psi.HaxeRegularExpressionLiteral"
                             implementationClass="com.intellij.plugins.haxe.lang.psi.manipulators.HaxeRegularExpressionLiteralManipulator"/>
    <lang.smartEnterProcessor language="Haxe" implementationClass="com.intellij.plugins.haxe.editor.smartEnter.HaxeSmartEnterProcessor"/>

    <copyPastePostProcessor implementation="com.intellij.plugins.haxe.editor.HaxeReferenceCopyPasteProcessor"/>

    <moveFileHandler implementation="com.intellij.plugins.haxe.ide.refactoring.move.HaxeFileMoveHandler"/>

    <codeInsight.lineMarkerProvider language="Haxe" implementationClass="com.intellij.plugins.haxe.ide.HaxeLineMarkerProvider"/>
    <codeInsight.gotoSuper language="Haxe" implementationClass="com.intellij.plugins.haxe.ide.HaxeGotoSuperHandler"/>

    <codeInsight.overrideMethod language="Haxe"
                                implementationClass="com.intellij.plugins.haxe.ide.generation.HaxeOverrideMethodHandler"/>
    <codeInsight.implementMethod language="Haxe"
                                 implementationClass="com.intellij.plugins.haxe.ide.generation.HaxeImplementMethodHandler"/>
    <codeInsight.parameterInfo language="Haxe"
                               implementationClass="com.intellij.plugins.haxe.ide.info.HaxeParameterInfoHandler"/>

    <colorSettingsPage implementation="com.intellij.plugins.haxe.ide.highlight.HaxeColorSettingsPage"/>

    <additionalTextAttributes scheme="Default" file="colorSchemes/HaxeDefault.xml"/>
    <additionalTextAttributes scheme="Darcula" file="colorSchemes/HaxeDefault.xml"/>

    <codeStyleSettingsProvider implementation="com.intellij.plugins.haxe.ide.formatter.settings.HaxeCodeStyleSettingsProvider"/>
    <langCodeStyleSettingsProvider implementation="com.intellij.plugins.haxe.ide.formatter.settings.HaxeLanguageCodeStyleSettingsProvider"/>

    <quoteHandler fileType="Haxe" className="com.intellij.plugins.haxe.ide.HaxeQuoteHandler"/>

    <completion.contributor language="any" implementationClass="com.intellij.plugins.haxe.ide.HaxeKeywordCompletionContributor"/>
    <completion.contributor language="Haxe" implementationClass="com.intellij.plugins.haxe.ide.HaxeClassNameCompletionContributor"/>
    <completion.contributor language="Haxe" implementationClass="com.intellij.plugins.haxe.ide.HaxeSmartCompletionContributor"/>
    <completion.contributor language="Haxe" implementationClass="com.intellij.plugins.haxe.ide.HaxeMetaTagsCompletionContributor"/>
    <completion.contributor language="Haxe" order="LAST" implementationClass="com.intellij.plugins.haxe.ide.HaxeCompilerCompletionContributor"/>
    <completion.contributor language="HXML" implementationClass="com.intellij.plugins.haxe.ide.HXMLCompilerArgumentsCompletionContributor"/>
    <completion.contributor language="HXML" implementationClass="com.intellij.plugins.haxe.ide.HXMLHaxelibCompletionContributor"/>
    <completion.contributor language="HXML" implementationClass="com.intellij.plugins.haxe.ide.HXMLDefineCompletionContributor"/>
    <completion.contributor language="XML" implementationClass="com.intellij.plugins.haxe.ide.XmlHaxelibCompletionContributor"/>

    <configurationType implementation="com.intellij.plugins.haxe.runner.HaxeRunConfigurationType"/>

    <moduleService serviceInterface="com.intellij.plugins.haxe.ide.module.HaxeModuleSettings"
                   serviceImplementation="com.intellij.plugins.haxe.ide.module.HaxeModuleSettings"/>

    <internalFileTemplate name="HaxeClass"/>
    <internalFileTemplate name="HaxeInterface"/>
    <internalFileTemplate name="HaxeEnum"/>
    <internalFileTemplate name="NMMLProjectFile"/>

    <liveTemplateMacro implementation="com.intellij.plugins.haxe.ide.template.macro.HaxeArrayVariableMacro"/>
    <liveTemplateMacro implementation="com.intellij.plugins.haxe.ide.template.macro.HaxeSuggestIndexNameMacro"/>
    <liveTemplateMacro implementation="com.intellij.plugins.haxe.ide.template.macro.HaxeSuggestVariableNameMacro"/>

    <liveTemplateContext implementation="com.intellij.plugins.haxe.ide.template.HaxeTemplateContextType"/>
    <defaultLiveTemplatesProvider implementation="com.intellij.plugins.haxe.ide.template.HaxeDefaultLiveTemplatesProvider"/>

    <fileBasedIndex implementation="com.intellij.plugins.haxe.ide.index.HaxeComponentIndex"/>
    <fileBasedIndex implementation="com.intellij.plugins.haxe.ide.index.HaxeInheritanceIndex"/>
    <fileBasedIndex implementation="com.intellij.plugins.haxe.ide.index.HaxeTypeDefInheritanceIndex"/>
    <fileBasedIndex implementation="com.intellij.plugins.haxe.ide.index.HaxeComponentFileNameIndex"/>
    <gotoClassContributor implementation="com.intellij.plugins.haxe.ide.HaxeClassContributor"/>

    <definitionsSearch implementation="com.intellij.plugins.haxe.ide.index.HaxeInheritanceDefinitionsSearchExecutor"/>

    <projectService serviceInterface="com.intellij.plugins.haxe.config.HaxeProjectSettings"
                    serviceImplementation="com.intellij.plugins.haxe.config.HaxeProjectSettings"/>
    <projectService serviceInterface="com.intellij.plugins.haxe.lang.psi.HaxeClassResolveCache"
                    serviceImplementation="com.intellij.plugins.haxe.lang.psi.HaxeClassResolveCache"/>
    <projectConfigurable instance="com.intellij.plugins.haxe.config.HaxeSettingsConfigurable" id="haxe.settings" key="haxe.settings.name"
                         bundle="com.intellij.plugins.haxe.HaxeBundle" nonDefaultProject="true"/>

    <annotator language="Haxe" implementationClass="com.intellij.plugins.haxe.ide.annotator.HaxeColorAnnotator"/>
    <annotator language="Haxe" implementationClass="com.intellij.plugins.haxe.ide.annotator.HaxeTypeAnnotator"/>
    <annotator language="Haxe" implementationClass="com.intellij.plugins.haxe.ide.annotator.HaxeSemanticAnnotator"/>


    <localInspection language="XML" shortName="NMEBuildDirectory" bundle="com.intellij.plugins.haxe.HaxeBundle"
                     key="haxe.inspections.nme.build.directory" groupKey="haxe.inspections.group.name" enabledByDefault="true"
                     level="WARNING" implementationClass="com.intellij.plugins.haxe.codeInspection.NMEBuildDirectoryInspection"/>

    <localInspection language="Haxe" shortName="HaxeUnusedImport" bundle="com.intellij.plugins.haxe.HaxeBundle"
                     key="haxe.inspection.unused.import.name"
                     groupKey="inspections.group.name" enabledByDefault="true"
                     implementationClass="com.intellij.plugins.haxe.ide.inspections.HaxeUnusedImportInspection"/>

    <localInspection language="Haxe" shortName="HaxeUnresolvedSymbol" bundle="com.intellij.plugins.haxe.HaxeBundle"
                     key="haxe.inspection.unresolved.symbol"
                     groupKey="inspections.group.name" enabledByDefault="true"
                     implementationClass="com.intellij.plugins.haxe.ide.inspections.HaxeUnresolvedSymbolInspection"/>

    <localInspection language="Haxe" shortName="HaxePreprocessorInspection" bundle="com.intellij.plugins.haxe.HaxeBundle"
                     key="haxe.inspection.preprocessor.symbol.name"
                     groupKey="inspections.group.name" enabledByDefault="true"
                     implementationClass="com.intellij.plugins.haxe.ide.inspections.HaxePreprocessorInspection"/>

    <typeHierarchyProvider language="Haxe" implementationClass="com.intellij.plugins.haxe.ide.hierarchy.type.HaxeTypeHierarchyProvider"/>
    <callHierarchyProvider language="Haxe" implementationClass="com.intellij.plugins.haxe.ide.hierarchy.call.HaxeCallHierarchyProvider"/>
    <methodHierarchyProvider language="Haxe" implementationClass="com.intellij.plugins.haxe.ide.hierarchy.method.HaxeMethodHierarchyProvider"/>
    <hierarchy.referenceProcessor implementation="com.intellij.plugins.haxe.ide.hierarchy.call.HaxeCallReferenceProcessor"/>

    <plugins.haxe.haxeMethodsSearch implementation="com.intellij.psi.impl.search.JavaOverridingMethodsSearcher"/>

    <intentionAction>
      <className>com.intellij.plugins.haxe.ide.intention.ReplaceImportStatementWithWildcardWithSingleClassImports</className>
    </intentionAction>

    <intentionAction>
      <className>com.intellij.plugins.haxe.ide.intention.SplitIntoDeclarationAndAssignment</className>
    </intentionAction>

  </extensions>

  <module-components>
    <component>
      <implementation-class>com.intellij.plugins.haxe.haxelib.HaxelibModuleManager</implementation-class>
    </component>
  </module-components>

  <actions>
    <action id="Haxe.NewHaxeClass" class="com.intellij.plugins.haxe.ide.actions.CreateClassAction"
            text="Haxe Class" description="Create new Haxe class/interface/enum">
      <add-to-group group-id="NewGroup" anchor="before" relative-to-action="NewFile"/>
    </action>
    <action id="Haxe.NewNMMLFile" class="com.intellij.plugins.haxe.ide.actions.CreateNMMLFileAction"
            text="NMML file" description="Create new NMML file">
      <add-to-group group-id="NewGroup" anchor="before" relative-to-action="NewFromTemplate"/>
    </action>
    <action id="Generate.Constructor.Haxe" class="com.intellij.plugins.haxe.ide.generation.HaxeGenerateConstructorAction"
            text="Constructor">
      <add-to-group anchor="first" group-id="GenerateGroup"/>
    </action>
    <action id="Generate.GetAccessor.Haxe" class="com.intellij.plugins.haxe.ide.generation.HaxeGenerateGetterAction"
            text="Getter">
      <add-to-group anchor="after" relative-to-action="Generate.Constructor.Haxe" group-id="GenerateGroup"/>
    </action>
    <action id="Generate.SetAccessor.Haxe" class="com.intellij.plugins.haxe.ide.generation.HaxeGenerateSetterAction"
            text="Setter">
      <add-to-group anchor="after" relative-to-action="Generate.GetAccessor.Haxe" group-id="GenerateGroup"/>
    </action>
    <action id="Generate.GetSetAccessor.Haxe" class="com.intellij.plugins.haxe.ide.generation.HaxeGenerateGetterSetterAction"
            text="Getter and Setter">
      <add-to-group anchor="after" relative-to-action="Generate.SetAccessor.Haxe" group-id="GenerateGroup"/>
    </action>
  </actions>
</idea-plugin><|MERGE_RESOLUTION|>--- conflicted
+++ resolved
@@ -41,13 +41,10 @@
         <li>Fix catch parameter declaration (issue #419)</li>
         <li>Fix inherited type in field initializer (issue #412)</li>
         <li>Delete single-class file in one operation from Project View (issue #424)</li>
-<<<<<<< HEAD
         <li>Fix interface properties accessor check annotation (issue #411)</li>
         <li>Error highlighting added for variable redefinition (issue #431)</li>
         <li>Fix generic sub-type resolving when import just type-module (issue #435)</li>
-=======
         <li>Extensions: using variants and resolving for children and implementations of base class or interface added (issue #433)</li>
->>>>>>> 7a356d67
       </ul>
       <p>0.9.9: (community release)</p>
       <ul>
