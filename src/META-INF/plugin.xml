--- conflicted
+++ resolved
@@ -350,16 +350,14 @@
                      groupKey="inspections.group.name" enabledByDefault="true"
                      implementationClass="com.intellij.plugins.haxe.ide.inspections.HaxeUnresolvedSymbolInspection"/>
 
-<<<<<<< HEAD
     <typeHierarchyProvider language="Haxe" implementationClass="com.intellij.plugins.haxe.ide.hierarchy.type.HaxeTypeHierarchyProvider"/>
     <callHierarchyProvider language="Haxe" implementationClass="com.intellij.plugins.haxe.ide.hierarchy.call.HaxeCallHierarchyProvider"/>
     <methodHierarchyProvider language="Haxe" implementationClass="com.intellij.plugins.haxe.ide.hierarchy.method.HaxeMethodHierarchyProvider"/>
 
-=======
     <intentionAction>
       <className>com.intellij.plugins.haxe.ide.intention.ReplaceImportStatementWithWildcardWithSingleClassImports</className>
     </intentionAction>
->>>>>>> 4c1dde06
+
   </extensions>
 
   <actions>
