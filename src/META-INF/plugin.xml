<!--
  ~ Copyright 2000-2013 JetBrains s.r.o.
  ~ Copyright 2014-2014 AS3Boyan
  ~ Copyright 2014-2014 Elias Ku
  ~
  ~ Licensed under the Apache License, Version 2.0 (the "License");
  ~ you may not use this file except in compliance with the License.
  ~ You may obtain a copy of the License at
  ~
  ~ http://www.apache.org/licenses/LICENSE-2.0
  ~
  ~ Unless required by applicable law or agreed to in writing, software
  ~ distributed under the License is distributed on an "AS IS" BASIS,
  ~ WITHOUT WARRANTIES OR CONDITIONS OF ANY KIND, either express or implied.
  ~ See the License for the specific language governing permissions and
  ~ limitations under the License.
  -->

<!-- @replace.with.plugin.autogen.warning@ -->


<idea-plugin version="2">
  <id>com.intellij.plugins.haxe</id>
  <name>Haxe Support</name>
  <description>Support for the Haxe programming language.</description>
  <vendor>JetBrains, Haxe community</vendor>
  <idea-version since-build="@plugin.installable.since@" until-build="@plugin.installable.until@"/>
  <depends>com.intellij.modules.lang</depends>
  <depends optional="true" config-file="flex-debugger-support.xml">com.intellij.flex</depends>
  <depends optional="true" config-file="debugger-support.xml">com.intellij.modules.ultimate</depends>

  <version>0.9.8 for @plugin.compatibility.description@</version>
  <change-notes>
    <![CDATA[
      <p>This build is compatible with @plugin.compatibility.description@</p>
      <p>It was built using IDEA build @idea.sdk.version@</p>
      <p/>
      <p>0.9.9: (community release)</p>
      <ul>
<<<<<<< HEAD
        <li>Using file with multiple helper classes typedefs (for example `haxe.macro.Tools`)</li>
=======
        <li>HXML: Fix `Editor/Colors & Fonts/HXML` tab (name & preview)</li>
        <li>HXML: highlighting for included `.hxml` file</li>
        <li>Fix unhandled exceptions while parsing numeric constants</li>
        <li>Fix typedef types not resolved variants for completion list</li>
        <li>Fix error annotation when implements `extern interface`</li>
>>>>>>> 0bd30071
      </ul>
      <p>0.9.8: (community release)</p>
      <ul>
        <li>Version 14.1.5 and 14.1.6 compatibility.</li>
        <li>Fix up some expressions to ignore non-error messages.</li>
        <li>Fix comment alignment for single-line comments.(Issue #295)</li>
      </ul>
      <p>0.9.7: (community release)</p>
      <ul>
        <li>Fix the watch pane when debugging: typing and completion now work.</li>
        <li>Load files using canonical names so that sym-linked files use the same buffer
            as the original file.
        </li>
        <li>Use full package name when determining file to open when debugging.</li>
        <li>Attempt to follow the classpath to determine which file to open when
            multiple files have the same package names.
        </li>
        <li>Use implicit classpath entries during classpath operations. (e.g. haxe/std)</li>
        <li>Remove "statics of XXX" from the debugger variable window pane.  (The Haxe debugger
            at http://github.com/tivo/hxcpp-debugger has been updated to show statics
            as part of the object tree for objects in view.
        </li>
        <li>Remove error embellishments before displaying errors in the debugger variable pane.</li>
      </ul>
      <p>0.9.6: (community release)</p>
      <ul>
        <li>Fix debugger trying to populate all variables when stopped at a breakpoint.</li>
        <li>Suppress display of back-end generated intermediate variables when debugging.</li>
        <li>Fix NPE when editing files outside of a project.</li>
      </ul>
      <p>0.9.5: (community release)</p>
      <ul>
        <li>Add new typing support for type checking and completion. (Thanks to Carlos Ballesteros!) (Issues #288,#291,#308,#317)</li>
        <li>Support static extensions in completion. (Again, Thanks, Carlos!)<li>
        <li>Fix debugger getting stuck "collecting data" for some variables (particularly, "this"). (Issue #325)</li>
        <li>Better compiler error highlighting. (Issue #180 redux.)</li>
        <li>Fix Cut/Copy/Paste buffer inconsistencies (Issue #196)</li>
        <li>Add generics support. (First level only, chained sequences remain incomplete.)</li>
        <li>Allow object literals as return statements. (Issue #278)</li>
        <li>Fix NPE during annotation, causing annotation to stop. (Issue #316)</li>
      </ul>
      <p>0.9.4: (community release)</p>
      <ul>
        <li>Fix compile error highlighting in the output pane and jumping to source location when an error is clicked upon (Issues #129, #160, #180).</li>
        <li>Fix debugger execution under IDEA 14 and 14.1.</li>
        <li>Fix move package</li>
        <li>Fix MoveFile showing "unimplemented" message. (Issues #222, #88)</li>
        <li>Fix copy/paste clipboard functionality.</li>
        <li>Show completion for all static members (Issue #262).</li>
        <li>All unit tests enabled and passing for IDEA versions 13.1, 14.0, and 14.1.1.</li>
        <li>Fix rename not updating all usages (Issue #222)</li>
        <li>Fix parameter info tool tips and code tips.</li>
        <li>Command line ant builds (of the plugin) for automated testing.</li>
        <li>Fix parsing 'new' in ternary expressions (Issue #229).</li>
        <li>Better handling of comments.</li>
        <li>Fix member visibility scoping issues with extern and private keywords.</li>
        <li>Stop generating 'public' and 'private' modifiers when generating getter/setters.</li>
        <li>Stop treating interfaces and extern class declarations identically.</li>
        <li>Disallow multiple variables being declared in one statement for class fields.</li>
        <li>Print compiler commands to the message pane along with command output.</li>
        <li>Fix hang when using the OpenFL compiler for variable and method completion.</li>
        <li>Use correct completion contributor for OpenFL project configurations.</li>
        <li>Fix parsing failures for certain cases of "@meta" and "@:pos" (Issue #81).</li>
        <li>Fix unresolved type error if using full class path without importing the class (Issue #39).</li>
        <li>Resolve extern enum values via qualified name.</li>
        <li>Resolve classes within the same package but defined in a different module (Issue #168).</li>
        <li>Hopefully fix compiler based auto-complete performance problems (Issue #230).</li>
        <li>Fix Plugin wrongly accepting comma separated fields that the compiler wont (Issue #83).</li>
        <li>Fix rare ClassCastException when re-opening projects.</li>
        <li>Fix NotNullExceptions when getting field types for dynamic fields.</li>
      </ul>
      <p>0.9.3: (community release)</p>
      <ul>
        <li>Fix local variable name suggestions to not clash with existing class fields.</li>
        <li>Fix Introduce Variable refactoring to find all occurrences of the selected expression.</li>
        <li>
          No longer block Java (and other) tests from running when Haxe
          plugin is installed. (Issue #166)
        </li>
        <li>
          Resolve static function imports for import with in keyword.
          ("import String.fromCharCode in f;")  (Issue #191)
        </li>
        <li>
          Give extern fields public visibility: 'function a()' will be treated
          as 'public function a()' and will appear in completions.
        </li>
        <li>Fix (un)comment multiple lines of code feature.  (Issue #209)</li>
        <li>Support 'as' keyword in import statements.</li>
        <li>Implemented Refactoring: Pull Members Up/Push Members Down</li>
        <li>Support extern interfaces. (Issue #202)</li>
        <li>Fix visibility determination for methods. (Better completions)</li>
        <li>Check for duplicate imports when copy/pasting.</li>
        <li>
          Fix resolving classes that appear inside of an import file with a
          different name than the class itself.  Fixes goto declaration as well.
        </li>
        <li>Fix colorizing identifiers (variable names) in code.</li>
        <li>Fix Issue 162: "call(new x(), new x());" parse failure.</li>
        <li>(Re)Allow "new" for extern and prototype function declarations.</li>
        <li>Fixed IDEA freeze when XML is edited</li>
        <li>Implemented Refactoring: Extract Superclass</li>
        <li>Implemented Refactoring: Extract Interface</li>
        <li>Implemented Refactoring: Push Members Down</li>
        <li>Fixed OutOfBoundsException when resolving names.</li>
        <li>Fix most unit tests.</li>
      </ul>
      <p>0.9.2: (community release, IDEA 14 only)</p>
      <ul>
        <li>Fixed: HaxeReferenceCopyPasteProcessor issue preventing from using copy paste clipboard functionality</li>
      </ul>
      <p>0.9: (community release)</p>
      <ul>
        <li>Release ID change only</li>
      </ul>
      <p>0.8.1.1.TiVo.4: (community version, TiVo Release 4)</p>
      <ul>
        <li>Class Hierarchy view panels implemented. (Menu->Navigate->Type Hierarchy, et al)</li>
        <li>Better handling of import files.</li>
        <li>Better handling of Haxe language parsing, including many Haxe 3 features.</li>
        <li>Automatic detection and use of installed haxe libraries (using the 'haxelib' command).</li>
        <li>Better completion (Ctrl-space) using the Haxe compiler -- OpenFL projects only.</li>
        <li>Refactorings:
          <ul>
            <li>Pull up members from class to super-class</li>
            <li>Pull up members from class to interface</li>
            <li>Split into declaration and assignment</li>
            <li>Optimize imports</li>
          </ul>
        </li>
        <p> The following sub-releases are included:</p>
        <ul>
        <li>
          <p>0.8.1.1.TiVo.ClassHierarchy.16: (community version, TiVo RC5)</p>
          <ul>
            <li>Refactoring: Pull up members from class to super-class</li>
            <li>Refactoring: Pull up members from class to interface</li>
            <li>Launch Haxe/Neko tests (Patch #131)</li>
          </ul>
        </li>
        <li>
          <p>0.8.1.1.TiVo.ClassHierarchy.15: (community version, TiVo RC4)</p>
          <ul>
            <li>Fixed issue 37 (Parser doesn't recover after new A)</li>
            <li>Fixed issue 95 (Local and class variable names resolving to similar package names)</li>
            <li>Fixed issue 132 (incorrect processing of duplicate imports)</li>
            <li>Fixed issue 134 (incorrect reformat of object and array children)</li>
            <li>Fixed reference resolution for expressions in parenthesis - otherwise, code assist does not work for those.</li>
            <li>Fixed: launching test with neko, overriding haxe build parameters for test run configuration, filtering test result output, compilation path of non test build, line number for ErrorFilter; and removed hard-coded path for ErrorFilter</li>
          </ul>
        </li>
        <li>
          <p>0.8.1.1.TiVo.ClassHierarchy.14: (community version, TiVo RC3)</p>
          <ul>
            <li>Fixed NPE causing the structure view to not populate, resulting from an errant merge.</li>
          </ul>
        </li>
        <li>
          <p>0.8.1.1.TiVo.ClassHierarchy.13: (community version, TiVo RC2)</p>
          <ul>
            <li>Resolve 'convenience' imports that do not export a class named similarly to the file. (TiVo Issue #55)</li>
            <li>Update unbalanced preprocessor token highlighting and detection.</li>
            <li>Improve indentation of comments and preprocessor macros.</li>
            <li>Update for Grammar-Kit 1.2.0.1 </li>
            <li>Fixed syntax rules (BNF) for constructors and external functions.</li>
            <li>Fixed syntax rules (BNF) for code blocks; removed them from being valid syntax everywhere an expression can appear.</li>
            <li>Fixed syntax rules (BNF) to allow meta tags on typedefs.</li>
          </ul>
        </li>
        <li>
          <p>0.8.1.1.TiVo.ClassHierarchy.12: (community version, TiVo RC1+Fixes)</p>
          <ul>
            <li>Auto-indent when adding curly brackets now works correctly. Fixes github tivo/intellij-haxe Issue #119. (Thanks, Jérémy!)</li>
            <li>Fix IDE hang on completion for Haxe compiler completions.</li>
            <li>Fix auto-adding new import statements above package declaration and/or comments.</li>
            <li>Fix NPE when manually adding new import statements.</li>
            <li>Put debugging dialogs on the UI thread.</li>
            <li>Fix ArrayOutOfBounds exception when initializing haxelib cache.</li>
          </ul>
        </li>
        <li>
          <p>0.8.1.1.TiVo.ClassHierarchy.11: (community version, TiVo RC1)</p>
          <ul>
            <li>Fix NPE when colorizing.</li>
          </ul>
        </li>
        <li>
          <p>0.8.1.1.TiVo.ClassHierarchy.10: (community version, TiVo WIP)</p>
          <ul>
            <li> Added timeout to long-running call hierarchy searches. </li>
          </ul>
        </li>
        <li>
          <p>0.8.1.1.TiVo.ClassHierarchy.9: (community version, TiVo WIP)</p>
          <ul>
            <li> Fixed Haxe command-line debugger integration for OpenFL projects that
                 are targetting C++ native runtime environments.
            </li>
            <li> Fixed method hierarchy runtime exceptions, and auto-scrolling to source. </li>
            <li> Fixed type hierarchy auto-scrolling to source. </li>
            <li> Enhanced run & debug output to be color-coded for improved readability. </li>
            <li> Fixed find-usages regression. </li>
          </ul>
        </li>
        <li>
          <p>0.8.1.1.TiVo.ClassHierarchy.8: (community version, TiVo WIP)</p>
          <ul>
            <li> More load-time optimizations using new 'haxelib list-path' command. </li>
            <li> Add package and file names to Type hierarchy window.  (File names only
                 display if the file name differs from the type name.)
            </li>
            <li> Fixed supertypes list in the combo view of the Type hierarchy window. </li>
            <li> Allow block statements everywhere. </li>
            <li> Allow array literals to have additional comma [1,] </li>
            <li> Moving a file from one package to another no longer displays "Unimplemented"
                 and now moves the file, however references are not yet updated.
                 Issue #88 -- still unresolved.
            </li>
            <li> Updated unit tests. Issues: #71, #68.</li>
            <li> Fix formatting for ">=", which is used be to reformatted to "> =". Issue </li>
            <li> Fix logic for HaxeIfSurrounder.java /testIf test case/ </li>
          </ul>
        </li>
        <li>
          <p>0.8.1.1.TiVo.ClassHierarchy.7: (community version, TiVo WIP)</p>
          <ul>
            <li>Repaired resolving references to classes and variables.</li>
          </ul>
        </li>
        <li>
          <p>0.8.1.1.TiVo.ClassHierarchy.6: (community version, TiVo WIP)</p>
          <ul>
            <li>Further optimized load time for large projects.</li>
            <li>Run haxelib->Project/SDK/Module library dependency synchronization
                in the background.
            </li>
            <li>HXML completion: add parameters for compiler argument to
                presentable text of completion item
            </li>
            <li>Completion from Haxe compiler: parse function parameters and
                return type to generate completion item with parameters and return
                type
            </li>
            <li>Completion from Haxe compiler: format data from compiler replace
                "&lt;" to "<" and "&gt;" to ">"
            </li>
            <li>HaxeReferenceImpl.java getVariants(completion): Handle case when
                "var d:Array<Int> = []; d.|" when d is not resolved
            </li>
            <li>Add description to completion recived from Haxe compiler:
                HaxeMetaTagsCompletionContributor.java
                HXMLDefineCompletionContributor.java
                HXMLCompilerArgumentsCompletionContributor.java
            </li>
            <li>Preliminary Haxe compiler completion support (OpenFL only)</li>
          </ul>
        </li>
        <li>
          <p>0.8.1.1.TiVo.ClassHierarchy.5: (community version, TiVo WIP)</p>
          <ul>
            <li>Decreased time to load large projects considerably.
                Note that project loading is still on the UI thread, so
                it may appear to lock up for a short period of time.
                For very large projects, 90 seconds is not out of the ordinary.
            </li>
            <li>HXML completion: Provide available libraries list</li>
            <li>HXML completion: show installed haxelibs(also installed libs removed from available haxelibs list)</li>
            <li>Fix meta tag parsing issues</li>
            <li>HaxeMetaTagsCompletionContributor provides completion for meta tags</li>
            <li>Project Xml(NME, OpenFL project project) completion: show available and installed haxelibs</li>
            <li>SplitIntoDeclarationAndAssignment intention action</li>
          </ul>
        </li>
        <li>
          <p>0.8.1.1.TiVo.ClassHierarchy.4: (community version, TiVo WIP)</p>
          <ul>
            <li>Merged with version 0.8.1.1.TiVo.2 from the TiVo/master branch.</li>
            <li>Class Hierarchy partial implementation.</li>
            <li>SuperTypes work.  Sub-types work within the same module.</li>
            <li>All recent changes from github.com/Jetbrains/intellij-haxe/master</li>
            <li>Support typedef optional parameters</li>
            <li>Support optional function types</li>
            <li>Eat compile-time conditional statements only (prevent eating conditional body as it was before)</li>
            <li>Fix multiple metas issue on class</li>
            <li>Highlight compile-time conditional statements if they don't have matching closing statements</li>
            <li>Remove "from" and "to" from keywords, instead highlight them only if they used in abstract declaration</li>
            <li>Prevent suggesting imports for using statements</li>
            <li>Resolve references that have full path to type/field</li>
            <li>Support function types, anonymous types as abstract type</li>
            <li>Automatically add and remove dependencies when project gets opened</li>
            <li>Remove ">=" and ">>=" tokens from lexer, instead parse ('>' '=') to avoid issues(https://github.com/TiVo/intellij-haxe/issues/42)</li>
            <li>Support "inline" declaration attribute on local functions</li>
            <li>Suggest to import class on code paste</li>
            <li>Support macro expressions(including ECheckType)</li>
            <li>Lots more... TODO: Get a complete list of updates.</li>
          </ul>
        </li>
        </ul>
      </ul>
      <p>0.8.1.1.TiVo.2: (TiVo version)</p>
       <ul>
        <li>openFL path can now be retrieved from an .iml file</li>
       </ul>
      <p>0.8.1.1: (community version)</p>
       <ul>
        <li>"Find usages in project" fixed.</li>
        <li>Allowed @:final on methods and fields.</li>
        <li>Re-implemented hxcpp debugger support to work with Haxe v3 built-in debugger</li>
       </ul>
      <p>0.8.1: (community version)</p>
       <ul>
        <li>Remove com.intellij.modules.java from dependencies list to make plugin work in PHPStorm(and other IntelliJ IDEA platform-based IDEs)</li>
       </ul>
      <p>0.8: (community version)</p>
       <ul>
        <li>Migration to new IntelliJ IDEA 13.1 API</li>
        <li>HXML syntax highlighting</li>
        <li>HXML completion</li>
        <li>Parser support for different types of imports</li>
        <li>Parser support for @:jsRequire and more parser fixes</li>
       </ul>
      <p>0.7.2: (community version)</p>
       <ul>
        <li>New version number</li>
        <li>basic hxml support</li>
        <li>@:jsRequire meta support</li>
        <li>Haxe grammar: @:jsRequire and macro support</li>
        <li>templates naming fix ("create new class/enum/interface" issue)</li>
        <li>new/get/set/never keywords, get/set identifiers are valid, jar build</li>
       </ul>
      <p>0.7.1:</p>
       <ul>
        <li>Bug fixes for  13.1.1</li>
       </ul>
      <p>0.7:</p>
       <ul>
        <li>Bug fixes</li>
       </ul>
      <p>0.6.9:</p>
       <ul>
        <li>Neko target for OpenFL</li>
        <li>Bug fixes</li>
       </ul>
      <p>0.6.5:</p>
       <ul>
        <li>OpenFL support</li>
       </ul>
      <p>0.6.4:</p>
       <ul>
        <li>Optimize imports</li>
       </ul>
      <p>0.6.3:</p>
       <ul>
        <li>Parser improvements</li>
       </ul>
      <p>0.6.2:</p>
       <ul>
        <li>Bug fixes</li>
       </ul>
      <p>0.6.1:</p>
       <ul>
        <li>Haxe 3 support</li>
       </ul>
      <p>0.6:</p>
       <ul>
        <li>Folding</li>
       </ul>
      <p>0.5.8:</p>
       <ul>
        <li>Bug fixes</li>
       </ul>
      <p>0.5.6:</p>
       <ul>
        <li>NME support improvements</li>
        <li>HXCPP debugger improvements</li>
       </ul>
      <p>0.5.5:</p>
       <ul>
        <li>Bug fixes</li>
       </ul>
      <p>0.5.4:</p>
       <ul>
        <li>New Compiler Mode</li>
       </ul>
      <p>0.5.2:</p>
       <ul>
        <li>Bug fixes</li>
       </ul>
      <p>0.5.1:</p>
       <ul>
        <li>Bug fixes</li>
       </ul>
      <p>0.5:</p>
       <ul>
        <li>HXCPP Debugging</li>
        <li>Bug fixes</li>
       </ul>
      <p>0.4.7:</p>
       <ul>
        <li>Introduce Variable Refactoring</li>
        <li>Using Completion</li>
        <li>Bug fixes</li>
       </ul>
      <p>0.4.6:</p>
       <ul>
        <li>Conditional Compilation Support</li>
        <li>Bug fixes</li>
       </ul>
      <p>0.4.5:</p>
       <ul>
        <li>Live Templates</li>
        <li>Surround With Action</li>
        <li>Smart completion</li>
        <li>Goto Test Action</li>
       </ul>
      <p>0.4.4:</p>
       <ul>
        <li>Bug fixes</li>
        <li>EReg support</li>
       </ul>
      <p>0.4.3:</p>
       <ul>
        <li>Bug fixes</li>
        <li>Structure view</li>
       </ul>
      <p>0.4.1:</p>
       <ul>
        <li>Bug fixes</li>
        <li>Unresolved type inspection</li>
       </ul>
      <p>0.4:</p>
       <ul>
        <li>NME Support</li>
        <li>Override/Implement method action</li>
        <li>Generate getter/setter action</li>
        <li>Parameter info action</li>
       </ul>
      <p>0.3:</p>
       <ul>
        <li>Type resolving improvements</li>
        <li>Goto Implementation(s) action</li>
        <li>Goto Super Method action</li>
        <li>Move refactoring</li>
       </ul>
      <p>0.2.3:</p>
       <ul>
        <li>Completion fixes</li>
       </ul>
      <p>0.2.2:</p>
       <ul>
        <li>Type resolving improvements</li>
        <li>Rename refactoring</li>
        <li>NMML scheme</li>
        <li>HXML support</li>
       </ul>
      <p>0.2.1:</p>
       <ul>
        <li>Type resolving improvements</li>
        <li>Documentation support</li>
        <li>New color settings</li>
       </ul>
      <p>0.2:</p>
       <ul>
        <li>Jump to declaration of local, std symbol or class</li>
        <li>Reference completion</li>
        <li>Class completion</li>
        <li>Color settings</li>
        <li>Code formatter</li>
        <li>Go to Class</li>
        <li>Icons for Haxe files</li>
        <li>Search for usages</li>
        <li>Highlight symbol occurencies</li>
        <li>Debugger for Flash target ("Flash/Flex Support" plugin required)</li>
       </ul>
      <p>0.1:</p>
       <ul>
        <li>Haxe module and SDK</li>
        <li>Parsing Haxe files</li>
        <li>Keyword completion</li>
        <li>Compile Haxe files and run in Neko VM</li>
       </ul>
      ]]>
  </change-notes>

  <application-components>
    <!-- Add your application components here -->
  </application-components>
  <extensionPoints>
    <extensionPoint name="module.config" interface="com.intellij.plugins.haxe.ide.projectStructure.HaxeModuleConfigurationExtensionPoint"/>
    <extensionPoint name="haxeMethodsSearch" interface="com.intellij.util.QueryExecutor"/>
  </extensionPoints>
  <extensions defaultExtensionNs="com.intellij">
    <compileServer.plugin classpath="haxe-jps-plugin.jar;haxe-common.jar"/>
    <errorHandler implementation="com.intellij.diagnostic.ITNReporter"/>
    <testFinder implementation="com.intellij.plugins.haxe.ide.HaxeTestFinder"/>

    <iconProvider implementation="com.intellij.plugins.haxe.ide.HaxeIconProvider"/>
    <qualifiedNameProvider implementation="com.intellij.plugins.haxe.ide.HaxeQualifiedNameProvider"/>

    <sdkType implementation="com.intellij.plugins.haxe.config.sdk.HaxeSdkType"/>
    <compiler.task implementation="com.intellij.plugins.haxe.compilation.HaxeCompilerTask"/>
    <moduleType id="HAXE_MODULE" implementationClass="com.intellij.plugins.haxe.ide.module.HaxeModuleType"/>
    <moduleConfigurationEditorProvider
        implementation="com.intellij.plugins.haxe.ide.projectStructure.HaxeModuleConfigurationEditorProvider"/>
    <projectStructureDetector implementation="com.intellij.plugins.haxe.ide.projectStructure.detection.HaxeProjectStructureDetector"/>

    <library.type implementation="com.intellij.plugins.haxe.ide.library.HaxeLibraryType"/>

    <fileTypeFactory implementation="com.intellij.plugins.haxe.HaxeFileTypeLoader"/>

    <fileTypeFactory implementation="com.intellij.plugins.haxe.nmml.NMMLFileTypeFactory"/>
    <xml.schemaProvider implementation="com.intellij.plugins.haxe.nmml.NMMLSchemaProvider"/>

    <!-- HXML BEGIN -->
    <fileTypeFactory implementation="com.intellij.plugins.haxe.hxml.HXMLFileTypeFactory"/>
    <lang.parserDefinition language="HXML" implementationClass="com.intellij.plugins.haxe.hxml.HXMLParserDefinition"/>
    <lang.syntaxHighlighterFactory key="HXML" implementationClass="com.intellij.plugins.haxe.ide.highlight.HXMLSyntaxHighlighterFactory"/>
    <colorSettingsPage implementation="com.intellij.plugins.haxe.ide.highlight.HXMLColorSettingsPage"/>
    <!-- HXML END -->

    <programRunner implementation="com.intellij.plugins.haxe.runner.HaxeRunner"/>

    <lang.parserDefinition language="Haxe" implementationClass="com.intellij.plugins.haxe.lang.parser.HaxeParserDefinition"/>
    <lang.formatter language="Haxe" implementationClass="com.intellij.plugins.haxe.ide.formatter.HaxeFormattingModelBuilder"/>
    <lang.rearranger language="Haxe" implementationClass="com.intellij.plugins.haxe.ide.rearranger.HaxeRearrangerModel" />
    <lang.ast.factory language="Haxe" implementationClass="com.intellij.plugins.haxe.lang.parser.HaxeAstFactory" />

    <lang.syntaxHighlighterFactory key="Haxe" implementationClass="com.intellij.plugins.haxe.ide.highlight.HaxeSyntaxHighlighterFactory"/>


    <lang.braceMatcher language="Haxe" implementationClass="com.intellij.plugins.haxe.ide.HaxeBraceMatcher"/>
    <typedHandler implementation="com.intellij.plugins.haxe.ide.editor.HaxeTypedHandler" id="haxe"/>

    <lang.findUsagesProvider language="Haxe" implementationClass="com.intellij.plugins.haxe.ide.HaxeFindUsagesProvider"/>
    <lang.implementationTextSelectioner language="Haxe"
                                        implementationClass="com.intellij.plugins.haxe.ide.HaxeImplementationTextSelectioner"/>
    <lang.documentationProvider language="Haxe" implementationClass="com.intellij.plugins.haxe.ide.HaxeDocumentationProvider"/>
    <lang.commenter language="Haxe" implementationClass="com.intellij.plugins.haxe.ide.HaxeCommenter"/>
    <lang.psiStructureViewFactory language="Haxe" implementationClass="com.intellij.plugins.haxe.ide.structure.HaxeStructureViewFactory"/>
    <lang.surroundDescriptor language="Haxe" implementationClass="com.intellij.plugins.haxe.ide.surroundWith.HaxeSurroundDescriptor"/>
    <lang.refactoringSupport language="Haxe"
                             implementationClass="com.intellij.plugins.haxe.ide.refactoring.HaxeRefactoringSupportProvider"/>
    <lang.foldingBuilder language="Haxe" implementationClass="com.intellij.plugins.haxe.ide.folding.HaxeFoldingBuilder"/>
    <lang.importOptimizer language="Haxe" implementationClass="com.intellij.plugins.haxe.ide.HaxeImportOptimizer"/>

    <languageInjector implementation="com.intellij.plugins.haxe.lang.RegexLanguageInjector"/>
    <lang.elementManipulator forClass="com.intellij.plugins.haxe.lang.psi.HaxeRegularExpressionLiteral"
                             implementationClass="com.intellij.plugins.haxe.lang.psi.manipulators.HaxeRegularExpressionLiteralManipulator"/>
    <lang.smartEnterProcessor language="Haxe" implementationClass="com.intellij.plugins.haxe.editor.smartEnter.HaxeSmartEnterProcessor"/>

    <copyPastePostProcessor implementation="com.intellij.plugins.haxe.editor.HaxeReferenceCopyPasteProcessor"/>

    <moveFileHandler implementation="com.intellij.plugins.haxe.ide.refactoring.move.HaxeFileMoveHandler"/>

    <codeInsight.lineMarkerProvider language="Haxe" implementationClass="com.intellij.plugins.haxe.ide.HaxeLineMarkerProvider"/>
    <codeInsight.gotoSuper language="Haxe" implementationClass="com.intellij.plugins.haxe.ide.HaxeGotoSuperHandler"/>

    <codeInsight.overrideMethod language="Haxe"
                                implementationClass="com.intellij.plugins.haxe.ide.generation.HaxeOverrideMethodHandler"/>
    <codeInsight.implementMethod language="Haxe"
                                 implementationClass="com.intellij.plugins.haxe.ide.generation.HaxeImplementMethodHandler"/>
    <codeInsight.parameterInfo language="Haxe"
                               implementationClass="com.intellij.plugins.haxe.ide.info.HaxeParameterInfoHandler"/>

    <colorSettingsPage implementation="com.intellij.plugins.haxe.ide.highlight.HaxeColorSettingsPage"/>

    <additionalTextAttributes scheme="Default" file="colorSchemes/HaxeDefault.xml"/>
    <additionalTextAttributes scheme="Darcula" file="colorSchemes/HaxeDefault.xml"/>

    <codeStyleSettingsProvider implementation="com.intellij.plugins.haxe.ide.formatter.settings.HaxeCodeStyleSettingsProvider"/>
    <langCodeStyleSettingsProvider implementation="com.intellij.plugins.haxe.ide.formatter.settings.HaxeLanguageCodeStyleSettingsProvider"/>

    <quoteHandler fileType="Haxe" className="com.intellij.plugins.haxe.ide.HaxeQuoteHandler"/>

    <completion.contributor language="any" implementationClass="com.intellij.plugins.haxe.ide.HaxeKeywordCompletionContributor"/>
    <completion.contributor language="Haxe" implementationClass="com.intellij.plugins.haxe.ide.HaxeClassNameCompletionContributor"/>
    <completion.contributor language="Haxe" implementationClass="com.intellij.plugins.haxe.ide.HaxeSmartCompletionContributor"/>
    <completion.contributor language="Haxe" implementationClass="com.intellij.plugins.haxe.ide.HaxeMetaTagsCompletionContributor"/>
    <completion.contributor language="Haxe" order="LAST" implementationClass="com.intellij.plugins.haxe.ide.HaxeCompilerCompletionContributor"/>
    <completion.contributor language="HXML" implementationClass="com.intellij.plugins.haxe.ide.HXMLCompilerArgumentsCompletionContributor"/>
    <completion.contributor language="HXML" implementationClass="com.intellij.plugins.haxe.ide.HXMLHaxelibCompletionContributor"/>
    <completion.contributor language="HXML" implementationClass="com.intellij.plugins.haxe.ide.HXMLDefineCompletionContributor"/>
    <completion.contributor language="XML" implementationClass="com.intellij.plugins.haxe.ide.XmlHaxelibCompletionContributor"/>

    <configurationType implementation="com.intellij.plugins.haxe.runner.HaxeRunConfigurationType"/>

    <moduleService serviceInterface="com.intellij.plugins.haxe.ide.module.HaxeModuleSettings"
                   serviceImplementation="com.intellij.plugins.haxe.ide.module.HaxeModuleSettings"/>

    <internalFileTemplate name="HaxeClass"/>
    <internalFileTemplate name="HaxeInterface"/>
    <internalFileTemplate name="HaxeEnum"/>
    <internalFileTemplate name="NMMLProjectFile"/>

    <liveTemplateMacro implementation="com.intellij.plugins.haxe.ide.template.macro.HaxeArrayVariableMacro"/>
    <liveTemplateMacro implementation="com.intellij.plugins.haxe.ide.template.macro.HaxeSuggestIndexNameMacro"/>
    <liveTemplateMacro implementation="com.intellij.plugins.haxe.ide.template.macro.HaxeSuggestVariableNameMacro"/>

    <liveTemplateContext implementation="com.intellij.plugins.haxe.ide.template.HaxeTemplateContextType"/>
    <defaultLiveTemplatesProvider implementation="com.intellij.plugins.haxe.ide.template.HaxeDefaultLiveTemplatesProvider"/>

    <fileBasedIndex implementation="com.intellij.plugins.haxe.ide.index.HaxeComponentIndex"/>
    <fileBasedIndex implementation="com.intellij.plugins.haxe.ide.index.HaxeInheritanceIndex"/>
    <fileBasedIndex implementation="com.intellij.plugins.haxe.ide.index.HaxeTypeDefInheritanceIndex"/>
    <fileBasedIndex implementation="com.intellij.plugins.haxe.ide.index.HaxeComponentFileNameIndex"/>
    <gotoClassContributor implementation="com.intellij.plugins.haxe.ide.HaxeClassContributor"/>

    <definitionsSearch implementation="com.intellij.plugins.haxe.ide.index.HaxeInheritanceDefinitionsSearchExecutor"/>

    <projectService serviceInterface="com.intellij.plugins.haxe.config.HaxeProjectSettings"
                    serviceImplementation="com.intellij.plugins.haxe.config.HaxeProjectSettings"/>
    <projectService serviceInterface="com.intellij.plugins.haxe.lang.psi.HaxeClassResolveCache"
                    serviceImplementation="com.intellij.plugins.haxe.lang.psi.HaxeClassResolveCache"/>
    <projectConfigurable instance="com.intellij.plugins.haxe.config.HaxeSettingsConfigurable" id="haxe.settings" key="haxe.settings.name"
                         bundle="com.intellij.plugins.haxe.HaxeBundle" nonDefaultProject="true"/>

    <annotator language="Haxe" implementationClass="com.intellij.plugins.haxe.ide.annotator.HaxeColorAnnotator"/>
    <annotator language="Haxe" implementationClass="com.intellij.plugins.haxe.ide.annotator.HaxeTypeAnnotator"/>
    <annotator language="Haxe" implementationClass="com.intellij.plugins.haxe.ide.annotator.HaxeSemanticAnnotator"/>


    <localInspection language="XML" shortName="NMEBuildDirectory" bundle="com.intellij.plugins.haxe.HaxeBundle"
                     key="haxe.inspections.nme.build.directory" groupKey="haxe.inspections.group.name" enabledByDefault="true"
                     level="WARNING" implementationClass="com.intellij.plugins.haxe.codeInspection.NMEBuildDirectoryInspection"/>

    <localInspection language="Haxe" shortName="HaxeUnusedImport" bundle="com.intellij.plugins.haxe.HaxeBundle"
                     key="haxe.inspection.unused.import.name"
                     groupKey="inspections.group.name" enabledByDefault="true"
                     implementationClass="com.intellij.plugins.haxe.ide.inspections.HaxeUnusedImportInspection"/>

    <localInspection language="Haxe" shortName="HaxeUnresolvedSymbol" bundle="com.intellij.plugins.haxe.HaxeBundle"
                     key="haxe.inspection.unresolved.symbol"
                     groupKey="inspections.group.name" enabledByDefault="true"
                     implementationClass="com.intellij.plugins.haxe.ide.inspections.HaxeUnresolvedSymbolInspection"/>

    <localInspection language="Haxe" shortName="HaxePreprocessorInspection" bundle="com.intellij.plugins.haxe.HaxeBundle"
                     key="haxe.inspection.preprocessor.symbol.name"
                     groupKey="inspections.group.name" enabledByDefault="true"
                     implementationClass="com.intellij.plugins.haxe.ide.inspections.HaxePreprocessorInspection"/>

    <typeHierarchyProvider language="Haxe" implementationClass="com.intellij.plugins.haxe.ide.hierarchy.type.HaxeTypeHierarchyProvider"/>
    <callHierarchyProvider language="Haxe" implementationClass="com.intellij.plugins.haxe.ide.hierarchy.call.HaxeCallHierarchyProvider"/>
    <methodHierarchyProvider language="Haxe" implementationClass="com.intellij.plugins.haxe.ide.hierarchy.method.HaxeMethodHierarchyProvider"/>
    <hierarchy.referenceProcessor implementation="com.intellij.plugins.haxe.ide.hierarchy.call.HaxeCallReferenceProcessor"/>

    <plugins.haxe.haxeMethodsSearch implementation="com.intellij.psi.impl.search.JavaOverridingMethodsSearcher"/>

    <intentionAction>
      <className>com.intellij.plugins.haxe.ide.intention.ReplaceImportStatementWithWildcardWithSingleClassImports</className>
    </intentionAction>

    <intentionAction>
      <className>com.intellij.plugins.haxe.ide.intention.SplitIntoDeclarationAndAssignment</className>
    </intentionAction>

  </extensions>

  <module-components>
    <component>
      <implementation-class>com.intellij.plugins.haxe.haxelib.HaxelibModuleManager</implementation-class>
    </component>
  </module-components>

  <actions>
    <action id="Haxe.NewHaxeClass" class="com.intellij.plugins.haxe.ide.actions.CreateClassAction"
            text="Haxe Class" description="Create new Haxe class/interface/enum">
      <add-to-group group-id="NewGroup" anchor="before" relative-to-action="NewFile"/>
    </action>
    <action id="Haxe.NewNMMLFile" class="com.intellij.plugins.haxe.ide.actions.CreateNMMLFileAction"
            text="NMML file" description="Create new NMML file">
      <add-to-group group-id="NewGroup" anchor="before" relative-to-action="NewFromTemplate"/>
    </action>
    <action id="Generate.Constructor.Haxe" class="com.intellij.plugins.haxe.ide.generation.HaxeGenerateConstructorAction"
            text="Constructor">
      <add-to-group anchor="first" group-id="GenerateGroup"/>
    </action>
    <action id="Generate.GetAccessor.Haxe" class="com.intellij.plugins.haxe.ide.generation.HaxeGenerateGetterAction"
            text="Getter">
      <add-to-group anchor="after" relative-to-action="Generate.Constructor.Haxe" group-id="GenerateGroup"/>
    </action>
    <action id="Generate.SetAccessor.Haxe" class="com.intellij.plugins.haxe.ide.generation.HaxeGenerateSetterAction"
            text="Setter">
      <add-to-group anchor="after" relative-to-action="Generate.GetAccessor.Haxe" group-id="GenerateGroup"/>
    </action>
    <action id="Generate.GetSetAccessor.Haxe" class="com.intellij.plugins.haxe.ide.generation.HaxeGenerateGetterSetterAction"
            text="Getter and Setter">
      <add-to-group anchor="after" relative-to-action="Generate.SetAccessor.Haxe" group-id="GenerateGroup"/>
    </action>
  </actions>
</idea-plugin><|MERGE_RESOLUTION|>--- conflicted
+++ resolved
@@ -37,15 +37,12 @@
       <p/>
       <p>0.9.9: (community release)</p>
       <ul>
-<<<<<<< HEAD
-        <li>Using file with multiple helper classes typedefs (for example `haxe.macro.Tools`)</li>
-=======
         <li>HXML: Fix `Editor/Colors & Fonts/HXML` tab (name & preview)</li>
         <li>HXML: highlighting for included `.hxml` file</li>
         <li>Fix unhandled exceptions while parsing numeric constants</li>
         <li>Fix typedef types not resolved variants for completion list</li>
         <li>Fix error annotation when implements `extern interface`</li>
->>>>>>> 0bd30071
+        <li>Using file with multiple helper classes typedefs (for example `haxe.macro.Tools`)</li>
       </ul>
       <p>0.9.8: (community release)</p>
       <ul>
