--- conflicted
+++ resolved
@@ -40,11 +40,8 @@
         <li>Better packages resolving</li>
         <li>Fix catch parameter declaration (issue #419)</li>
         <li>Fix inherited type in field initializer (issue #412)</li>
-<<<<<<< HEAD
+        <li>Delete single-class file in one operation from Project View (issue #424)</li>
         <li>Fix typedef generic params resolving (issue #304)</li>
-=======
-        <li>Delete single-class file in one operation from Project View (issue #424)</li>
->>>>>>> fcff6bb6
       </ul>
       <p>0.9.9: (community release)</p>
       <ul>
