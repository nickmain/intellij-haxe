--- conflicted
+++ resolved
@@ -39,12 +39,9 @@
       <ul>
         <li>Better packages resolving</li>
         <li>Fix catch parameter declaration (issue #419)</li>
-<<<<<<< HEAD
-        <li>General "@:enum abstract" support (issues #427, #428, #429)</li>
-=======
         <li>Fix inherited type in field initializer (issue #412)</li>
         <li>Delete single-class file in one operation from Project View (issue #424)</li>
->>>>>>> fcff6bb6
+        <li>General "@:enum abstract" support (issues #427, #428, #429)</li>
       </ul>
       <p>0.9.9: (community release)</p>
       <ul>
