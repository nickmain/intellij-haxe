<!--
  ~ Copyright 2000-2013 JetBrains s.r.o.
  ~ Copyright 2014-2014 AS3Boyan
  ~ Copyright 2014-2014 Elias Ku
  ~
  ~ Licensed under the Apache License, Version 2.0 (the "License");
  ~ you may not use this file except in compliance with the License.
  ~ You may obtain a copy of the License at
  ~
  ~ http://www.apache.org/licenses/LICENSE-2.0
  ~
  ~ Unless required by applicable law or agreed to in writing, software
  ~ distributed under the License is distributed on an "AS IS" BASIS,
  ~ WITHOUT WARRANTIES OR CONDITIONS OF ANY KIND, either express or implied.
  ~ See the License for the specific language governing permissions and
  ~ limitations under the License.
  -->

<!-- @replace.with.plugin.autogen.warning@ -->


<idea-plugin version="2">
  <id>com.intellij.plugins.haxe</id>
  <name>Haxe Support</name>
  <description>Support for the Haxe programming language.</description>
  <vendor>JetBrains, Haxe community</vendor>
  <idea-version since-build="@plugin.installable.since@" until-build="@plugin.installable.until@"/>
  <depends>com.intellij.modules.lang</depends>
  <depends optional="true" config-file="flex-debugger-support.xml">com.intellij.flex</depends>
  <depends optional="true" config-file="debugger-support.xml">com.intellij.modules.ultimate</depends>

  <version>0.9.9 for @plugin.compatibility.description@</version>
  <change-notes>
    <![CDATA[
      <p>This build is compatible with @plugin.compatibility.description@</p>
      <p>It was built using IDEA build @idea.sdk.version@</p>
      <p/>
      <p>Unreleased changes:</p>
      <ul>
        <li>Better packages resolving</li>
        <li>Fix catch parameter declaration (issue #419)</li>
        <li>Fix inherited type in field initializer (issue #412)</li>
        <li>Delete single-class file in one operation from Project View (issue #424)</li>
        <li>Fix interface properties accessor check annotation (issue #411)</li>
        <li>Error highlighting added for variable redefinition (issue #431)</li>
        <li>Fix generic sub-type resolving when import just type-module (issue #435)</li>
<<<<<<< HEAD
        <li>Extensions: using variants and resolving for children and implementations of base class or interface added (issue #433)</li>
=======
        <li>Fix typedef generic params resolving (issue #304)</li>
>>>>>>> 8cdf7a90
      </ul>
      <p>0.9.9: (community release)</p>
      <ul>
        <li>IDEA v15 compatibility.  (IDEA 13 compatiblity removed.)</li>
        <li>v15 Project Structure and Module settings dialogs work. (TiVo Issue #380)</li>
        <li>HXML: Fix `Editor/Colors & Fonts/HXML` tab (name & preview)</li>
        <li>HXML: highlighting for included `.hxml` file</li>
        <li>Fix unhandled exceptions while parsing numeric constants</li>
        <li>Fix typedef types not resolved variants for completion list</li>
        <li>Fix error annotation when implements `extern interface`</li>
        <li>Fix extending anonymous types. (TiVo Issue #353)</li>
        <li>Error annotation if type extends itself. (TiVo Issue #377)</li>
        <li>Fix qualified name resolving for ancillary types declaration (multiple types inside .hx file)</li>
        <li>Fix resolving variables having names identical to type names except for case. (TiVo Issues #405, #234)</li>
        <li>Fix incorrect package resolution. (TiVo Issues #95, #176)</li>
        <li>Fix base fields resolving for extended anonymous types (TiVo Issue #408)</li>
        <li>Prevent recursion due to extending self for classes and typedefs.</li>
        <li>Using file with multiple helper classes typedefs (for example `haxe.macro.Tools`) (TiVo Issue #128)</li>
        <li>Allow short assignment syntax for generics. (TiVo Issue #388)</li>
        <li>Fixed expected package name to no longer reference the system root. (TiVo Issue #387)</li>
        <li>Save and restore OpenFL arguments on the Haxe Module settings dialog. (TiVo Issue #74)</li>
        <li>Fixed repainting issue for OpenFL dialog when selecting compiler types. (TiVo Issue #44)</li>
        <li>Fixed error parsing for Windows platforms.</li>
      </ul>
      <p>0.9.8: (community release)</p>
      <ul>
        <li>Version 14.1.5 and 14.1.6 compatibility.</li>
        <li>Fix up some expressions to ignore non-error messages.</li>
        <li>Fix comment alignment for single-line comments.(Issue #295)</li>
      </ul>
      <p>0.9.7: (community release)</p>
      <ul>
        <li>Fix the watch pane when debugging: typing and completion now work.</li>
        <li>Load files using canonical names so that sym-linked files use the same buffer
            as the original file.
        </li>
        <li>Use full package name when determining file to open when debugging.</li>
        <li>Attempt to follow the classpath to determine which file to open when
            multiple files have the same package names.
        </li>
        <li>Use implicit classpath entries during classpath operations. (e.g. haxe/std)</li>
        <li>Remove "statics of XXX" from the debugger variable window pane.  (The Haxe debugger
            at http://github.com/tivo/hxcpp-debugger has been updated to show statics
            as part of the object tree for objects in view.
        </li>
        <li>Remove error embellishments before displaying errors in the debugger variable pane.</li>
      </ul>
      <p>0.9.6: (community release)</p>
      <ul>
        <li>Fix debugger trying to populate all variables when stopped at a breakpoint.</li>
        <li>Suppress display of back-end generated intermediate variables when debugging.</li>
        <li>Fix NPE when editing files outside of a project.</li>
      </ul>
      <p>0.9.5: (community release)</p>
      <ul>
        <li>Add new typing support for type checking and completion. (Thanks to Carlos Ballesteros!) (Issues #288,#291,#308,#317)</li>
        <li>Support static extensions in completion. (Again, Thanks, Carlos!)<li>
        <li>Fix debugger getting stuck "collecting data" for some variables (particularly, "this"). (Issue #325)</li>
        <li>Better compiler error highlighting. (Issue #180 redux.)</li>
        <li>Fix Cut/Copy/Paste buffer inconsistencies (Issue #196)</li>
        <li>Add generics support. (First level only, chained sequences remain incomplete.)</li>
        <li>Allow object literals as return statements. (Issue #278)</li>
        <li>Fix NPE during annotation, causing annotation to stop. (Issue #316)</li>
      </ul>
      <p>0.9.4: (community release)</p>
      <ul>
        <li>Fix compile error highlighting in the output pane and jumping to source location when an error is clicked upon (Issues #129, #160, #180).</li>
        <li>Fix debugger execution under IDEA 14 and 14.1.</li>
        <li>Fix move package</li>
        <li>Fix MoveFile showing "unimplemented" message. (Issues #222, #88)</li>
        <li>Fix copy/paste clipboard functionality.</li>
        <li>Show completion for all static members (Issue #262).</li>
        <li>All unit tests enabled and passing for IDEA versions 13.1, 14.0, and 14.1.1.</li>
        <li>Fix rename not updating all usages (Issue #222)</li>
        <li>Fix parameter info tool tips and code tips.</li>
        <li>Command line ant builds (of the plugin) for automated testing.</li>
        <li>Fix parsing 'new' in ternary expressions (Issue #229).</li>
        <li>Better handling of comments.</li>
        <li>Fix member visibility scoping issues with extern and private keywords.</li>
        <li>Stop generating 'public' and 'private' modifiers when generating getter/setters.</li>
        <li>Stop treating interfaces and extern class declarations identically.</li>
        <li>Disallow multiple variables being declared in one statement for class fields.</li>
        <li>Print compiler commands to the message pane along with command output.</li>
        <li>Fix hang when using the OpenFL compiler for variable and method completion.</li>
        <li>Use correct completion contributor for OpenFL project configurations.</li>
        <li>Fix parsing failures for certain cases of "@meta" and "@:pos" (Issue #81).</li>
        <li>Fix unresolved type error if using full class path without importing the class (Issue #39).</li>
        <li>Resolve extern enum values via qualified name.</li>
        <li>Resolve classes within the same package but defined in a different module (Issue #168).</li>
        <li>Hopefully fix compiler based auto-complete performance problems (Issue #230).</li>
        <li>Fix Plugin wrongly accepting comma separated fields that the compiler wont (Issue #83).</li>
        <li>Fix rare ClassCastException when re-opening projects.</li>
        <li>Fix NotNullExceptions when getting field types for dynamic fields.</li>
      </ul>
      <p>0.9.3: (community release)</p>
      <ul>
        <li>Fix local variable name suggestions to not clash with existing class fields.</li>
        <li>Fix Introduce Variable refactoring to find all occurrences of the selected expression.</li>
        <li>
          No longer block Java (and other) tests from running when Haxe
          plugin is installed. (Issue #166)
        </li>
        <li>
          Resolve static function imports for import with in keyword.
          ("import String.fromCharCode in f;")  (Issue #191)
        </li>
        <li>
          Give extern fields public visibility: 'function a()' will be treated
          as 'public function a()' and will appear in completions.
        </li>
        <li>Fix (un)comment multiple lines of code feature.  (Issue #209)</li>
        <li>Support 'as' keyword in import statements.</li>
        <li>Implemented Refactoring: Pull Members Up/Push Members Down</li>
        <li>Support extern interfaces. (Issue #202)</li>
        <li>Fix visibility determination for methods. (Better completions)</li>
        <li>Check for duplicate imports when copy/pasting.</li>
        <li>
          Fix resolving classes that appear inside of an import file with a
          different name than the class itself.  Fixes goto declaration as well.
        </li>
        <li>Fix colorizing identifiers (variable names) in code.</li>
        <li>Fix Issue 162: "call(new x(), new x());" parse failure.</li>
        <li>(Re)Allow "new" for extern and prototype function declarations.</li>
        <li>Fixed IDEA freeze when XML is edited</li>
        <li>Implemented Refactoring: Extract Superclass</li>
        <li>Implemented Refactoring: Extract Interface</li>
        <li>Implemented Refactoring: Push Members Down</li>
        <li>Fixed OutOfBoundsException when resolving names.</li>
        <li>Fix most unit tests.</li>
      </ul>
      <p>0.9.2: (community release, IDEA 14 only)</p>
      <ul>
        <li>Fixed: HaxeReferenceCopyPasteProcessor issue preventing from using copy paste clipboard functionality</li>
      </ul>
      <p>0.9: (community release)</p>
      <ul>
        <li>Release ID change only</li>
      </ul>
      <p>0.8.1.1.TiVo.4: (community version, TiVo Release 4)</p>
      <ul>
        <li>Class Hierarchy view panels implemented. (Menu->Navigate->Type Hierarchy, et al)</li>
        <li>Better handling of import files.</li>
        <li>Better handling of Haxe language parsing, including many Haxe 3 features.</li>
        <li>Automatic detection and use of installed haxe libraries (using the 'haxelib' command).</li>
        <li>Better completion (Ctrl-space) using the Haxe compiler -- OpenFL projects only.</li>
        <li>Refactorings:
          <ul>
            <li>Pull up members from class to super-class</li>
            <li>Pull up members from class to interface</li>
            <li>Split into declaration and assignment</li>
            <li>Optimize imports</li>
          </ul>
        </li>
        <p> The following sub-releases are included:</p>
        <ul>
        <li>
          <p>0.8.1.1.TiVo.ClassHierarchy.16: (community version, TiVo RC5)</p>
          <ul>
            <li>Refactoring: Pull up members from class to super-class</li>
            <li>Refactoring: Pull up members from class to interface</li>
            <li>Launch Haxe/Neko tests (Patch #131)</li>
          </ul>
        </li>
        <li>
          <p>0.8.1.1.TiVo.ClassHierarchy.15: (community version, TiVo RC4)</p>
          <ul>
            <li>Fixed issue 37 (Parser doesn't recover after new A)</li>
            <li>Fixed issue 95 (Local and class variable names resolving to similar package names)</li>
            <li>Fixed issue 132 (incorrect processing of duplicate imports)</li>
            <li>Fixed issue 134 (incorrect reformat of object and array children)</li>
            <li>Fixed reference resolution for expressions in parenthesis - otherwise, code assist does not work for those.</li>
            <li>Fixed: launching test with neko, overriding haxe build parameters for test run configuration, filtering test result output, compilation path of non test build, line number for ErrorFilter; and removed hard-coded path for ErrorFilter</li>
          </ul>
        </li>
        <li>
          <p>0.8.1.1.TiVo.ClassHierarchy.14: (community version, TiVo RC3)</p>
          <ul>
            <li>Fixed NPE causing the structure view to not populate, resulting from an errant merge.</li>
          </ul>
        </li>
        <li>
          <p>0.8.1.1.TiVo.ClassHierarchy.13: (community version, TiVo RC2)</p>
          <ul>
            <li>Resolve 'convenience' imports that do not export a class named similarly to the file. (TiVo Issue #55)</li>
            <li>Update unbalanced preprocessor token highlighting and detection.</li>
            <li>Improve indentation of comments and preprocessor macros.</li>
            <li>Update for Grammar-Kit 1.2.0.1 </li>
            <li>Fixed syntax rules (BNF) for constructors and external functions.</li>
            <li>Fixed syntax rules (BNF) for code blocks; removed them from being valid syntax everywhere an expression can appear.</li>
            <li>Fixed syntax rules (BNF) to allow meta tags on typedefs.</li>
          </ul>
        </li>
        <li>
          <p>0.8.1.1.TiVo.ClassHierarchy.12: (community version, TiVo RC1+Fixes)</p>
          <ul>
            <li>Auto-indent when adding curly brackets now works correctly. Fixes github tivo/intellij-haxe Issue #119. (Thanks, Jérémy!)</li>
            <li>Fix IDE hang on completion for Haxe compiler completions.</li>
            <li>Fix auto-adding new import statements above package declaration and/or comments.</li>
            <li>Fix NPE when manually adding new import statements.</li>
            <li>Put debugging dialogs on the UI thread.</li>
            <li>Fix ArrayOutOfBounds exception when initializing haxelib cache.</li>
          </ul>
        </li>
        <li>
          <p>0.8.1.1.TiVo.ClassHierarchy.11: (community version, TiVo RC1)</p>
          <ul>
            <li>Fix NPE when colorizing.</li>
          </ul>
        </li>
        <li>
          <p>0.8.1.1.TiVo.ClassHierarchy.10: (community version, TiVo WIP)</p>
          <ul>
            <li> Added timeout to long-running call hierarchy searches. </li>
          </ul>
        </li>
        <li>
          <p>0.8.1.1.TiVo.ClassHierarchy.9: (community version, TiVo WIP)</p>
          <ul>
            <li> Fixed Haxe command-line debugger integration for OpenFL projects that
                 are targetting C++ native runtime environments.
            </li>
            <li> Fixed method hierarchy runtime exceptions, and auto-scrolling to source. </li>
            <li> Fixed type hierarchy auto-scrolling to source. </li>
            <li> Enhanced run & debug output to be color-coded for improved readability. </li>
            <li> Fixed find-usages regression. </li>
          </ul>
        </li>
        <li>
          <p>0.8.1.1.TiVo.ClassHierarchy.8: (community version, TiVo WIP)</p>
          <ul>
            <li> More load-time optimizations using new 'haxelib list-path' command. </li>
            <li> Add package and file names to Type hierarchy window.  (File names only
                 display if the file name differs from the type name.)
            </li>
            <li> Fixed supertypes list in the combo view of the Type hierarchy window. </li>
            <li> Allow block statements everywhere. </li>
            <li> Allow array literals to have additional comma [1,] </li>
            <li> Moving a file from one package to another no longer displays "Unimplemented"
                 and now moves the file, however references are not yet updated.
                 Issue #88 -- still unresolved.
            </li>
            <li> Updated unit tests. Issues: #71, #68.</li>
            <li> Fix formatting for ">=", which is used be to reformatted to "> =". Issue </li>
            <li> Fix logic for HaxeIfSurrounder.java /testIf test case/ </li>
          </ul>
        </li>
        <li>
          <p>0.8.1.1.TiVo.ClassHierarchy.7: (community version, TiVo WIP)</p>
          <ul>
            <li>Repaired resolving references to classes and variables.</li>
          </ul>
        </li>
        <li>
          <p>0.8.1.1.TiVo.ClassHierarchy.6: (community version, TiVo WIP)</p>
          <ul>
            <li>Further optimized load time for large projects.</li>
            <li>Run haxelib->Project/SDK/Module library dependency synchronization
                in the background.
            </li>
            <li>HXML completion: add parameters for compiler argument to
                presentable text of completion item
            </li>
            <li>Completion from Haxe compiler: parse function parameters and
                return type to generate completion item with parameters and return
                type
            </li>
            <li>Completion from Haxe compiler: format data from compiler replace
                "&lt;" to "<" and "&gt;" to ">"
            </li>
            <li>HaxeReferenceImpl.java getVariants(completion): Handle case when
                "var d:Array<Int> = []; d.|" when d is not resolved
            </li>
            <li>Add description to completion recived from Haxe compiler:
                HaxeMetaTagsCompletionContributor.java
                HXMLDefineCompletionContributor.java
                HXMLCompilerArgumentsCompletionContributor.java
            </li>
            <li>Preliminary Haxe compiler completion support (OpenFL only)</li>
          </ul>
        </li>
        <li>
          <p>0.8.1.1.TiVo.ClassHierarchy.5: (community version, TiVo WIP)</p>
          <ul>
            <li>Decreased time to load large projects considerably.
                Note that project loading is still on the UI thread, so
                it may appear to lock up for a short period of time.
                For very large projects, 90 seconds is not out of the ordinary.
            </li>
            <li>HXML completion: Provide available libraries list</li>
            <li>HXML completion: show installed haxelibs(also installed libs removed from available haxelibs list)</li>
            <li>Fix meta tag parsing issues</li>
            <li>HaxeMetaTagsCompletionContributor provides completion for meta tags</li>
            <li>Project Xml(NME, OpenFL project project) completion: show available and installed haxelibs</li>
            <li>SplitIntoDeclarationAndAssignment intention action</li>
          </ul>
        </li>
        <li>
          <p>0.8.1.1.TiVo.ClassHierarchy.4: (community version, TiVo WIP)</p>
          <ul>
            <li>Merged with version 0.8.1.1.TiVo.2 from the TiVo/master branch.</li>
            <li>Class Hierarchy partial implementation.</li>
            <li>SuperTypes work.  Sub-types work within the same module.</li>
            <li>All recent changes from github.com/Jetbrains/intellij-haxe/master</li>
            <li>Support typedef optional parameters</li>
            <li>Support optional function types</li>
            <li>Eat compile-time conditional statements only (prevent eating conditional body as it was before)</li>
            <li>Fix multiple metas issue on class</li>
            <li>Highlight compile-time conditional statements if they don't have matching closing statements</li>
            <li>Remove "from" and "to" from keywords, instead highlight them only if they used in abstract declaration</li>
            <li>Prevent suggesting imports for using statements</li>
            <li>Resolve references that have full path to type/field</li>
            <li>Support function types, anonymous types as abstract type</li>
            <li>Automatically add and remove dependencies when project gets opened</li>
            <li>Remove ">=" and ">>=" tokens from lexer, instead parse ('>' '=') to avoid issues(https://github.com/TiVo/intellij-haxe/issues/42)</li>
            <li>Support "inline" declaration attribute on local functions</li>
            <li>Suggest to import class on code paste</li>
            <li>Support macro expressions(including ECheckType)</li>
            <li>Lots more... TODO: Get a complete list of updates.</li>
          </ul>
        </li>
        </ul>
      </ul>
      <p>0.8.1.1.TiVo.2: (TiVo version)</p>
       <ul>
        <li>openFL path can now be retrieved from an .iml file</li>
       </ul>
      <p>0.8.1.1: (community version)</p>
       <ul>
        <li>"Find usages in project" fixed.</li>
        <li>Allowed @:final on methods and fields.</li>
        <li>Re-implemented hxcpp debugger support to work with Haxe v3 built-in debugger</li>
       </ul>
      <p>0.8.1: (community version)</p>
       <ul>
        <li>Remove com.intellij.modules.java from dependencies list to make plugin work in PHPStorm(and other IntelliJ IDEA platform-based IDEs)</li>
       </ul>
      <p>0.8: (community version)</p>
       <ul>
        <li>Migration to new IntelliJ IDEA 13.1 API</li>
        <li>HXML syntax highlighting</li>
        <li>HXML completion</li>
        <li>Parser support for different types of imports</li>
        <li>Parser support for @:jsRequire and more parser fixes</li>
       </ul>
      <p>0.7.2: (community version)</p>
       <ul>
        <li>New version number</li>
        <li>basic hxml support</li>
        <li>@:jsRequire meta support</li>
        <li>Haxe grammar: @:jsRequire and macro support</li>
        <li>templates naming fix ("create new class/enum/interface" issue)</li>
        <li>new/get/set/never keywords, get/set identifiers are valid, jar build</li>
       </ul>
      <p>0.7.1:</p>
       <ul>
        <li>Bug fixes for  13.1.1</li>
       </ul>
      <p>0.7:</p>
       <ul>
        <li>Bug fixes</li>
       </ul>
      <p>0.6.9:</p>
       <ul>
        <li>Neko target for OpenFL</li>
        <li>Bug fixes</li>
       </ul>
      <p>0.6.5:</p>
       <ul>
        <li>OpenFL support</li>
       </ul>
      <p>0.6.4:</p>
       <ul>
        <li>Optimize imports</li>
       </ul>
      <p>0.6.3:</p>
       <ul>
        <li>Parser improvements</li>
       </ul>
      <p>0.6.2:</p>
       <ul>
        <li>Bug fixes</li>
       </ul>
      <p>0.6.1:</p>
       <ul>
        <li>Haxe 3 support</li>
       </ul>
      <p>0.6:</p>
       <ul>
        <li>Folding</li>
       </ul>
      <p>0.5.8:</p>
       <ul>
        <li>Bug fixes</li>
       </ul>
      <p>0.5.6:</p>
       <ul>
        <li>NME support improvements</li>
        <li>HXCPP debugger improvements</li>
       </ul>
      <p>0.5.5:</p>
       <ul>
        <li>Bug fixes</li>
       </ul>
      <p>0.5.4:</p>
       <ul>
        <li>New Compiler Mode</li>
       </ul>
      <p>0.5.2:</p>
       <ul>
        <li>Bug fixes</li>
       </ul>
      <p>0.5.1:</p>
       <ul>
        <li>Bug fixes</li>
       </ul>
      <p>0.5:</p>
       <ul>
        <li>HXCPP Debugging</li>
        <li>Bug fixes</li>
       </ul>
      <p>0.4.7:</p>
       <ul>
        <li>Introduce Variable Refactoring</li>
        <li>Using Completion</li>
        <li>Bug fixes</li>
       </ul>
      <p>0.4.6:</p>
       <ul>
        <li>Conditional Compilation Support</li>
        <li>Bug fixes</li>
       </ul>
      <p>0.4.5:</p>
       <ul>
        <li>Live Templates</li>
        <li>Surround With Action</li>
        <li>Smart completion</li>
        <li>Goto Test Action</li>
       </ul>
      <p>0.4.4:</p>
       <ul>
        <li>Bug fixes</li>
        <li>EReg support</li>
       </ul>
      <p>0.4.3:</p>
       <ul>
        <li>Bug fixes</li>
        <li>Structure view</li>
       </ul>
      <p>0.4.1:</p>
       <ul>
        <li>Bug fixes</li>
        <li>Unresolved type inspection</li>
       </ul>
      <p>0.4:</p>
       <ul>
        <li>NME Support</li>
        <li>Override/Implement method action</li>
        <li>Generate getter/setter action</li>
        <li>Parameter info action</li>
       </ul>
      <p>0.3:</p>
       <ul>
        <li>Type resolving improvements</li>
        <li>Goto Implementation(s) action</li>
        <li>Goto Super Method action</li>
        <li>Move refactoring</li>
       </ul>
      <p>0.2.3:</p>
       <ul>
        <li>Completion fixes</li>
       </ul>
      <p>0.2.2:</p>
       <ul>
        <li>Type resolving improvements</li>
        <li>Rename refactoring</li>
        <li>NMML scheme</li>
        <li>HXML support</li>
       </ul>
      <p>0.2.1:</p>
       <ul>
        <li>Type resolving improvements</li>
        <li>Documentation support</li>
        <li>New color settings</li>
       </ul>
      <p>0.2:</p>
       <ul>
        <li>Jump to declaration of local, std symbol or class</li>
        <li>Reference completion</li>
        <li>Class completion</li>
        <li>Color settings</li>
        <li>Code formatter</li>
        <li>Go to Class</li>
        <li>Icons for Haxe files</li>
        <li>Search for usages</li>
        <li>Highlight symbol occurencies</li>
        <li>Debugger for Flash target ("Flash/Flex Support" plugin required)</li>
       </ul>
      <p>0.1:</p>
       <ul>
        <li>Haxe module and SDK</li>
        <li>Parsing Haxe files</li>
        <li>Keyword completion</li>
        <li>Compile Haxe files and run in Neko VM</li>
       </ul>
      ]]>
  </change-notes>

  <application-components>
    <!-- Add your application components here -->
  </application-components>
  <extensionPoints>
    <extensionPoint name="module.config" interface="com.intellij.plugins.haxe.ide.projectStructure.HaxeModuleConfigurationExtensionPoint"/>
    <extensionPoint name="haxeMethodsSearch" interface="com.intellij.util.QueryExecutor"/>
  </extensionPoints>
  <extensions defaultExtensionNs="com.intellij">
    <compileServer.plugin classpath="haxe-jps-plugin.jar;haxe-common.jar"/>
    <errorHandler implementation="com.intellij.diagnostic.ITNReporter"/>
    <testFinder implementation="com.intellij.plugins.haxe.ide.HaxeTestFinder"/>

    <iconProvider implementation="com.intellij.plugins.haxe.ide.HaxeIconProvider"/>
    <qualifiedNameProvider implementation="com.intellij.plugins.haxe.ide.HaxeQualifiedNameProvider"/>

    <sdkType implementation="com.intellij.plugins.haxe.config.sdk.HaxeSdkType"/>
    <compiler.task implementation="com.intellij.plugins.haxe.compilation.HaxeCompilerTask"/>
    <moduleType id="HAXE_MODULE" implementationClass="com.intellij.plugins.haxe.ide.module.HaxeModuleType"/>
    <moduleConfigurationEditorProvider
        implementation="com.intellij.plugins.haxe.ide.projectStructure.HaxeModuleConfigurationEditorProvider"/>
    <projectStructureDetector implementation="com.intellij.plugins.haxe.ide.projectStructure.detection.HaxeProjectStructureDetector"/>

    <library.type implementation="com.intellij.plugins.haxe.ide.library.HaxeLibraryType"/>

    <fileTypeFactory implementation="com.intellij.plugins.haxe.HaxeFileTypeLoader"/>

    <fileTypeFactory implementation="com.intellij.plugins.haxe.nmml.NMMLFileTypeFactory"/>
    <xml.schemaProvider implementation="com.intellij.plugins.haxe.nmml.NMMLSchemaProvider"/>

    <!-- HXML BEGIN -->
    <fileTypeFactory implementation="com.intellij.plugins.haxe.hxml.HXMLFileTypeFactory"/>
    <lang.parserDefinition language="HXML" implementationClass="com.intellij.plugins.haxe.hxml.HXMLParserDefinition"/>
    <lang.syntaxHighlighterFactory key="HXML" implementationClass="com.intellij.plugins.haxe.ide.highlight.HXMLSyntaxHighlighterFactory"/>
    <colorSettingsPage implementation="com.intellij.plugins.haxe.ide.highlight.HXMLColorSettingsPage"/>
    <!-- HXML END -->

    <programRunner implementation="com.intellij.plugins.haxe.runner.HaxeRunner"/>

    <lang.parserDefinition language="Haxe" implementationClass="com.intellij.plugins.haxe.lang.parser.HaxeParserDefinition"/>
    <lang.formatter language="Haxe" implementationClass="com.intellij.plugins.haxe.ide.formatter.HaxeFormattingModelBuilder"/>
    <lang.rearranger language="Haxe" implementationClass="com.intellij.plugins.haxe.ide.rearranger.HaxeRearrangerModel" />
    <lang.ast.factory language="Haxe" implementationClass="com.intellij.plugins.haxe.lang.parser.HaxeAstFactory" />

    <lang.syntaxHighlighterFactory key="Haxe" implementationClass="com.intellij.plugins.haxe.ide.highlight.HaxeSyntaxHighlighterFactory"/>


    <lang.braceMatcher language="Haxe" implementationClass="com.intellij.plugins.haxe.ide.HaxeBraceMatcher"/>
    <typedHandler implementation="com.intellij.plugins.haxe.ide.editor.HaxeTypedHandler" id="haxe"/>

    <lang.findUsagesProvider language="Haxe" implementationClass="com.intellij.plugins.haxe.ide.HaxeFindUsagesProvider"/>
    <lang.implementationTextSelectioner language="Haxe"
                                        implementationClass="com.intellij.plugins.haxe.ide.HaxeImplementationTextSelectioner"/>
    <lang.documentationProvider language="Haxe" implementationClass="com.intellij.plugins.haxe.ide.HaxeDocumentationProvider"/>
    <lang.commenter language="Haxe" implementationClass="com.intellij.plugins.haxe.ide.HaxeCommenter"/>
    <lang.psiStructureViewFactory language="Haxe" implementationClass="com.intellij.plugins.haxe.ide.structure.HaxeStructureViewFactory"/>
    <lang.surroundDescriptor language="Haxe" implementationClass="com.intellij.plugins.haxe.ide.surroundWith.HaxeSurroundDescriptor"/>
    <lang.refactoringSupport language="Haxe"
                             implementationClass="com.intellij.plugins.haxe.ide.refactoring.HaxeRefactoringSupportProvider"/>
    <lang.foldingBuilder language="Haxe" implementationClass="com.intellij.plugins.haxe.ide.folding.HaxeFoldingBuilder"/>
    <lang.importOptimizer language="Haxe" implementationClass="com.intellij.plugins.haxe.ide.HaxeImportOptimizer"/>

    <languageInjector implementation="com.intellij.plugins.haxe.lang.RegexLanguageInjector"/>
    <lang.elementManipulator forClass="com.intellij.plugins.haxe.lang.psi.HaxeRegularExpressionLiteral"
                             implementationClass="com.intellij.plugins.haxe.lang.psi.manipulators.HaxeRegularExpressionLiteralManipulator"/>
    <lang.smartEnterProcessor language="Haxe" implementationClass="com.intellij.plugins.haxe.editor.smartEnter.HaxeSmartEnterProcessor"/>

    <copyPastePostProcessor implementation="com.intellij.plugins.haxe.editor.HaxeReferenceCopyPasteProcessor"/>

    <moveFileHandler implementation="com.intellij.plugins.haxe.ide.refactoring.move.HaxeFileMoveHandler"/>

    <codeInsight.lineMarkerProvider language="Haxe" implementationClass="com.intellij.plugins.haxe.ide.HaxeLineMarkerProvider"/>
    <codeInsight.gotoSuper language="Haxe" implementationClass="com.intellij.plugins.haxe.ide.HaxeGotoSuperHandler"/>

    <codeInsight.overrideMethod language="Haxe"
                                implementationClass="com.intellij.plugins.haxe.ide.generation.HaxeOverrideMethodHandler"/>
    <codeInsight.implementMethod language="Haxe"
                                 implementationClass="com.intellij.plugins.haxe.ide.generation.HaxeImplementMethodHandler"/>
    <codeInsight.parameterInfo language="Haxe"
                               implementationClass="com.intellij.plugins.haxe.ide.info.HaxeParameterInfoHandler"/>

    <colorSettingsPage implementation="com.intellij.plugins.haxe.ide.highlight.HaxeColorSettingsPage"/>

    <additionalTextAttributes scheme="Default" file="colorSchemes/HaxeDefault.xml"/>
    <additionalTextAttributes scheme="Darcula" file="colorSchemes/HaxeDefault.xml"/>

    <codeStyleSettingsProvider implementation="com.intellij.plugins.haxe.ide.formatter.settings.HaxeCodeStyleSettingsProvider"/>
    <langCodeStyleSettingsProvider implementation="com.intellij.plugins.haxe.ide.formatter.settings.HaxeLanguageCodeStyleSettingsProvider"/>

    <quoteHandler fileType="Haxe" className="com.intellij.plugins.haxe.ide.HaxeQuoteHandler"/>

    <completion.contributor language="any" implementationClass="com.intellij.plugins.haxe.ide.HaxeKeywordCompletionContributor"/>
    <completion.contributor language="Haxe" implementationClass="com.intellij.plugins.haxe.ide.HaxeClassNameCompletionContributor"/>
    <completion.contributor language="Haxe" implementationClass="com.intellij.plugins.haxe.ide.HaxeSmartCompletionContributor"/>
    <completion.contributor language="Haxe" implementationClass="com.intellij.plugins.haxe.ide.HaxeMetaTagsCompletionContributor"/>
    <completion.contributor language="Haxe" order="LAST" implementationClass="com.intellij.plugins.haxe.ide.HaxeCompilerCompletionContributor"/>
    <completion.contributor language="HXML" implementationClass="com.intellij.plugins.haxe.ide.HXMLCompilerArgumentsCompletionContributor"/>
    <completion.contributor language="HXML" implementationClass="com.intellij.plugins.haxe.ide.HXMLHaxelibCompletionContributor"/>
    <completion.contributor language="HXML" implementationClass="com.intellij.plugins.haxe.ide.HXMLDefineCompletionContributor"/>
    <completion.contributor language="XML" implementationClass="com.intellij.plugins.haxe.ide.XmlHaxelibCompletionContributor"/>

    <configurationType implementation="com.intellij.plugins.haxe.runner.HaxeRunConfigurationType"/>

    <moduleService serviceInterface="com.intellij.plugins.haxe.ide.module.HaxeModuleSettings"
                   serviceImplementation="com.intellij.plugins.haxe.ide.module.HaxeModuleSettings"/>

    <internalFileTemplate name="HaxeClass"/>
    <internalFileTemplate name="HaxeInterface"/>
    <internalFileTemplate name="HaxeEnum"/>
    <internalFileTemplate name="NMMLProjectFile"/>

    <liveTemplateMacro implementation="com.intellij.plugins.haxe.ide.template.macro.HaxeArrayVariableMacro"/>
    <liveTemplateMacro implementation="com.intellij.plugins.haxe.ide.template.macro.HaxeSuggestIndexNameMacro"/>
    <liveTemplateMacro implementation="com.intellij.plugins.haxe.ide.template.macro.HaxeSuggestVariableNameMacro"/>

    <liveTemplateContext implementation="com.intellij.plugins.haxe.ide.template.HaxeTemplateContextType"/>
    <defaultLiveTemplatesProvider implementation="com.intellij.plugins.haxe.ide.template.HaxeDefaultLiveTemplatesProvider"/>

    <fileBasedIndex implementation="com.intellij.plugins.haxe.ide.index.HaxeComponentIndex"/>
    <fileBasedIndex implementation="com.intellij.plugins.haxe.ide.index.HaxeInheritanceIndex"/>
    <fileBasedIndex implementation="com.intellij.plugins.haxe.ide.index.HaxeTypeDefInheritanceIndex"/>
    <fileBasedIndex implementation="com.intellij.plugins.haxe.ide.index.HaxeComponentFileNameIndex"/>
    <gotoClassContributor implementation="com.intellij.plugins.haxe.ide.HaxeClassContributor"/>

    <definitionsSearch implementation="com.intellij.plugins.haxe.ide.index.HaxeInheritanceDefinitionsSearchExecutor"/>

    <projectService serviceInterface="com.intellij.plugins.haxe.config.HaxeProjectSettings"
                    serviceImplementation="com.intellij.plugins.haxe.config.HaxeProjectSettings"/>
    <projectService serviceInterface="com.intellij.plugins.haxe.lang.psi.HaxeClassResolveCache"
                    serviceImplementation="com.intellij.plugins.haxe.lang.psi.HaxeClassResolveCache"/>
    <projectConfigurable instance="com.intellij.plugins.haxe.config.HaxeSettingsConfigurable" id="haxe.settings" key="haxe.settings.name"
                         bundle="com.intellij.plugins.haxe.HaxeBundle" nonDefaultProject="true"/>

    <annotator language="Haxe" implementationClass="com.intellij.plugins.haxe.ide.annotator.HaxeColorAnnotator"/>
    <annotator language="Haxe" implementationClass="com.intellij.plugins.haxe.ide.annotator.HaxeTypeAnnotator"/>
    <annotator language="Haxe" implementationClass="com.intellij.plugins.haxe.ide.annotator.HaxeSemanticAnnotator"/>


    <localInspection language="XML" shortName="NMEBuildDirectory" bundle="com.intellij.plugins.haxe.HaxeBundle"
                     key="haxe.inspections.nme.build.directory" groupKey="haxe.inspections.group.name" enabledByDefault="true"
                     level="WARNING" implementationClass="com.intellij.plugins.haxe.codeInspection.NMEBuildDirectoryInspection"/>

    <localInspection language="Haxe" shortName="HaxeUnusedImport" bundle="com.intellij.plugins.haxe.HaxeBundle"
                     key="haxe.inspection.unused.import.name"
                     groupKey="inspections.group.name" enabledByDefault="true"
                     implementationClass="com.intellij.plugins.haxe.ide.inspections.HaxeUnusedImportInspection"/>

    <localInspection language="Haxe" shortName="HaxeUnresolvedSymbol" bundle="com.intellij.plugins.haxe.HaxeBundle"
                     key="haxe.inspection.unresolved.symbol"
                     groupKey="inspections.group.name" enabledByDefault="true"
                     implementationClass="com.intellij.plugins.haxe.ide.inspections.HaxeUnresolvedSymbolInspection"/>

    <localInspection language="Haxe" shortName="HaxePreprocessorInspection" bundle="com.intellij.plugins.haxe.HaxeBundle"
                     key="haxe.inspection.preprocessor.symbol.name"
                     groupKey="inspections.group.name" enabledByDefault="true"
                     implementationClass="com.intellij.plugins.haxe.ide.inspections.HaxePreprocessorInspection"/>

    <typeHierarchyProvider language="Haxe" implementationClass="com.intellij.plugins.haxe.ide.hierarchy.type.HaxeTypeHierarchyProvider"/>
    <callHierarchyProvider language="Haxe" implementationClass="com.intellij.plugins.haxe.ide.hierarchy.call.HaxeCallHierarchyProvider"/>
    <methodHierarchyProvider language="Haxe" implementationClass="com.intellij.plugins.haxe.ide.hierarchy.method.HaxeMethodHierarchyProvider"/>
    <hierarchy.referenceProcessor implementation="com.intellij.plugins.haxe.ide.hierarchy.call.HaxeCallReferenceProcessor"/>

    <plugins.haxe.haxeMethodsSearch implementation="com.intellij.psi.impl.search.JavaOverridingMethodsSearcher"/>

    <intentionAction>
      <className>com.intellij.plugins.haxe.ide.intention.ReplaceImportStatementWithWildcardWithSingleClassImports</className>
    </intentionAction>

    <intentionAction>
      <className>com.intellij.plugins.haxe.ide.intention.SplitIntoDeclarationAndAssignment</className>
    </intentionAction>

  </extensions>

  <module-components>
    <component>
      <implementation-class>com.intellij.plugins.haxe.haxelib.HaxelibModuleManager</implementation-class>
    </component>
  </module-components>

  <actions>
    <action id="Haxe.NewHaxeClass" class="com.intellij.plugins.haxe.ide.actions.CreateClassAction"
            text="Haxe Class" description="Create new Haxe class/interface/enum">
      <add-to-group group-id="NewGroup" anchor="before" relative-to-action="NewFile"/>
    </action>
    <action id="Haxe.NewNMMLFile" class="com.intellij.plugins.haxe.ide.actions.CreateNMMLFileAction"
            text="NMML file" description="Create new NMML file">
      <add-to-group group-id="NewGroup" anchor="before" relative-to-action="NewFromTemplate"/>
    </action>
    <action id="Generate.Constructor.Haxe" class="com.intellij.plugins.haxe.ide.generation.HaxeGenerateConstructorAction"
            text="Constructor">
      <add-to-group anchor="first" group-id="GenerateGroup"/>
    </action>
    <action id="Generate.GetAccessor.Haxe" class="com.intellij.plugins.haxe.ide.generation.HaxeGenerateGetterAction"
            text="Getter">
      <add-to-group anchor="after" relative-to-action="Generate.Constructor.Haxe" group-id="GenerateGroup"/>
    </action>
    <action id="Generate.SetAccessor.Haxe" class="com.intellij.plugins.haxe.ide.generation.HaxeGenerateSetterAction"
            text="Setter">
      <add-to-group anchor="after" relative-to-action="Generate.GetAccessor.Haxe" group-id="GenerateGroup"/>
    </action>
    <action id="Generate.GetSetAccessor.Haxe" class="com.intellij.plugins.haxe.ide.generation.HaxeGenerateGetterSetterAction"
            text="Getter and Setter">
      <add-to-group anchor="after" relative-to-action="Generate.SetAccessor.Haxe" group-id="GenerateGroup"/>
    </action>
  </actions>
</idea-plugin><|MERGE_RESOLUTION|>--- conflicted
+++ resolved
@@ -44,11 +44,8 @@
         <li>Fix interface properties accessor check annotation (issue #411)</li>
         <li>Error highlighting added for variable redefinition (issue #431)</li>
         <li>Fix generic sub-type resolving when import just type-module (issue #435)</li>
-<<<<<<< HEAD
         <li>Extensions: using variants and resolving for children and implementations of base class or interface added (issue #433)</li>
-=======
         <li>Fix typedef generic params resolving (issue #304)</li>
->>>>>>> 8cdf7a90
       </ul>
       <p>0.9.9: (community release)</p>
       <ul>
