<!--
  ~ Copyright 2000-2013 JetBrains s.r.o.
  ~ Copyright 2014-2014 AS3Boyan
  ~ Copyright 2014-2014 Elias Ku
  ~
  ~ Licensed under the Apache License, Version 2.0 (the "License");
  ~ you may not use this file except in compliance with the License.
  ~ You may obtain a copy of the License at
  ~
  ~ http://www.apache.org/licenses/LICENSE-2.0
  ~
  ~ Unless required by applicable law or agreed to in writing, software
  ~ distributed under the License is distributed on an "AS IS" BASIS,
  ~ WITHOUT WARRANTIES OR CONDITIONS OF ANY KIND, either express or implied.
  ~ See the License for the specific language governing permissions and
  ~ limitations under the License.
  -->

<!-- @replace.with.plugin.autogen.warning@ -->


<idea-plugin version="2">
  <id>com.intellij.plugins.haxe</id>
  <name>Haxe Support</name>
  <description>Support for the Haxe programming language.</description>
  <vendor>JetBrains, Haxe community</vendor>
  <idea-version since-build="@plugin.installable.since@" until-build="@plugin.installable.until@"/>
  <depends>com.intellij.modules.lang</depends>
  <depends optional="true" config-file="flex-debugger-support.xml">com.intellij.flex</depends>
  <depends optional="true" config-file="debugger-support.xml">com.intellij.modules.ultimate</depends>

  <version>0.9.9 for @plugin.compatibility.description@</version>
  <change-notes>
    <![CDATA[
      <p>This build is compatible with @plugin.compatibility.description@</p>
      <p>It was built using IDEA build @idea.sdk.version@</p>
      <p/>
      <p>Unreleased changes:</p>
      <ul>
        <li>Better packages resolving</li>
        <li>Fix catch parameter declaration (issue #419)</li>
        <li>Fix inherited type in field initializer (issue #412)</li>
        <li>Delete single-class file in one operation from Project View (issue #424)</li>
<<<<<<< HEAD
        <li>Incorrect “public” modifier when override methods fixed (issue #439)</li>
=======
        <li>Fix interface properties accessor check annotation (issue #411)</li>
        <li>Error highlighting added for variable redefinition (issue #431)</li>
        <li>Fix generic sub-type resolving when import just type-module (issue #435)</li>
        <li>Extensions: using variants and resolving for children and implementations of base class or interface added (issue #433)</li>
>>>>>>> fcb1ab58
      </ul>
      <p>0.9.9: (community release)</p>
      <ul>
        <li>IDEA v15 compatibility.  (IDEA 13 compatiblity removed.)</li>
        <li>v15 Project Structure and Module settings dialogs work. (TiVo Issue #380)</li>
        <li>HXML: Fix `Editor/Colors & Fonts/HXML` tab (name & preview)</li>
        <li>HXML: highlighting for included `.hxml` file</li>
        <li>Fix unhandled exceptions while parsing numeric constants</li>
        <li>Fix typedef types not resolved variants for completion list</li>
        <li>Fix error annotation when implements `extern interface`</li>
        <li>Fix extending anonymous types. (TiVo Issue #353)</li>
        <li>Error annotation if type extends itself. (TiVo Issue #377)</li>
        <li>Fix qualified name resolving for ancillary types declaration (multiple types inside .hx file)</li>
        <li>Fix resolving variables having names identical to type names except for case. (TiVo Issues #405, #234)</li>
        <li>Fix incorrect package resolution. (TiVo Issues #95, #176)</li>
        <li>Fix base fields resolving for extended anonymous types (TiVo Issue #408)</li>
        <li>Prevent recursion due to extending self for classes and typedefs.</li>
        <li>Using file with multiple helper classes typedefs (for example `haxe.macro.Tools`) (TiVo Issue #128)</li>
        <li>Allow short assignment syntax for generics. (TiVo Issue #388)</li>
        <li>Fixed expected package name to no longer reference the system root. (TiVo Issue #387)</li>
        <li>Save and restore OpenFL arguments on the Haxe Module settings dialog. (TiVo Issue #74)</li>
        <li>Fixed repainting issue for OpenFL dialog when selecting compiler types. (TiVo Issue #44)</li>
        <li>Fixed error parsing for Windows platforms.</li>
      </ul>
      <p>0.9.8: (community release)</p>
      <ul>
        <li>Version 14.1.5 and 14.1.6 compatibility.</li>
        <li>Fix up some expressions to ignore non-error messages.</li>
        <li>Fix comment alignment for single-line comments.(Issue #295)</li>
      </ul>
      <p>0.9.7: (community release)</p>
      <ul>
        <li>Fix the watch pane when debugging: typing and completion now work.</li>
        <li>Load files using canonical names so that sym-linked files use the same buffer
            as the original file.
        </li>
        <li>Use full package name when determining file to open when debugging.</li>
        <li>Attempt to follow the classpath to determine which file to open when
            multiple files have the same package names.
        </li>
        <li>Use implicit classpath entries during classpath operations. (e.g. haxe/std)</li>
        <li>Remove "statics of XXX" from the debugger variable window pane.  (The Haxe debugger
            at http://github.com/tivo/hxcpp-debugger has been updated to show statics
            as part of the object tree for objects in view.
        </li>
        <li>Remove error embellishments before displaying errors in the debugger variable pane.</li>
      </ul>
      <p>0.9.6: (community release)</p>
      <ul>
        <li>Fix debugger trying to populate all variables when stopped at a breakpoint.</li>
        <li>Suppress display of back-end generated intermediate variables when debugging.</li>
        <li>Fix NPE when editing files outside of a project.</li>
      </ul>
      <p>0.9.5: (community release)</p>
      <ul>
        <li>Add new typing support for type checking and completion. (Thanks to Carlos Ballesteros!) (Issues #288,#291,#308,#317)</li>
        <li>Support static extensions in completion. (Again, Thanks, Carlos!)<li>
        <li>Fix debugger getting stuck "collecting data" for some variables (particularly, "this"). (Issue #325)</li>
        <li>Better compiler error highlighting. (Issue #180 redux.)</li>
        <li>Fix Cut/Copy/Paste buffer inconsistencies (Issue #196)</li>
        <li>Add generics support. (First level only, chained sequences remain incomplete.)</li>
        <li>Allow object literals as return statements. (Issue #278)</li>
        <li>Fix NPE during annotation, causing annotation to stop. (Issue #316)</li>
      </ul>
      <p>0.9.4: (community release)</p>
      <ul>
        <li>Fix compile error highlighting in the output pane and jumping to source location when an error is clicked upon (Issues #129, #160, #180).</li>
        <li>Fix debugger execution under IDEA 14 and 14.1.</li>
        <li>Fix move package</li>
        <li>Fix MoveFile showing "unimplemented" message. (Issues #222, #88)</li>
        <li>Fix copy/paste clipboard functionality.</li>
        <li>Show completion for all static members (Issue #262).</li>
        <li>All unit tests enabled and passing for IDEA versions 13.1, 14.0, and 14.1.1.</li>
        <li>Fix rename not updating all usages (Issue #222)</li>
        <li>Fix parameter info tool tips and code tips.</li>
        <li>Command line ant builds (of the plugin) for automated testing.</li>
        <li>Fix parsing 'new' in ternary expressions (Issue #229).</li>
        <li>Better handling of comments.</li>
        <li>Fix member visibility scoping issues with extern and private keywords.</li>
        <li>Stop generating 'public' and 'private' modifiers when generating getter/setters.</li>
        <li>Stop treating interfaces and extern class declarations identically.</li>
        <li>Disallow multiple variables being declared in one statement for class fields.</li>
        <li>Print compiler commands to the message pane along with command output.</li>
        <li>Fix hang when using the OpenFL compiler for variable and method completion.</li>
        <li>Use correct completion contributor for OpenFL project configurations.</li>
        <li>Fix parsing failures for certain cases of "@meta" and "@:pos" (Issue #81).</li>
        <li>Fix unresolved type error if using full class path without importing the class (Issue #39).</li>
        <li>Resolve extern enum values via qualified name.</li>
        <li>Resolve classes within the same package but defined in a different module (Issue #168).</li>
        <li>Hopefully fix compiler based auto-complete performance problems (Issue #230).</li>
        <li>Fix Plugin wrongly accepting comma separated fields that the compiler wont (Issue #83).</li>
        <li>Fix rare ClassCastException when re-opening projects.</li>
        <li>Fix NotNullExceptions when getting field types for dynamic fields.</li>
      </ul>
      <p>0.9.3: (community release)</p>
      <ul>
        <li>Fix local variable name suggestions to not clash with existing class fields.</li>
        <li>Fix Introduce Variable refactoring to find all occurrences of the selected expression.</li>
        <li>
          No longer block Java (and other) tests from running when Haxe
          plugin is installed. (Issue #166)
        </li>
        <li>
          Resolve static function imports for import with in keyword.
          ("import String.fromCharCode in f;")  (Issue #191)
        </li>
        <li>
          Give extern fields public visibility: 'function a()' will be treated
          as 'public function a()' and will appear in completions.
        </li>
        <li>Fix (un)comment multiple lines of code feature.  (Issue #209)</li>
        <li>Support 'as' keyword in import statements.</li>
        <li>Implemented Refactoring: Pull Members Up/Push Members Down</li>
        <li>Support extern interfaces. (Issue #202)</li>
        <li>Fix visibility determination for methods. (Better completions)</li>
        <li>Check for duplicate imports when copy/pasting.</li>
        <li>
          Fix resolving classes that appear inside of an import file with a
          different name than the class itself.  Fixes goto declaration as well.
        </li>
        <li>Fix colorizing identifiers (variable names) in code.</li>
        <li>Fix Issue 162: "call(new x(), new x());" parse failure.</li>
        <li>(Re)Allow "new" for extern and prototype function declarations.</li>
        <li>Fixed IDEA freeze when XML is edited</li>
        <li>Implemented Refactoring: Extract Superclass</li>
        <li>Implemented Refactoring: Extract Interface</li>
        <li>Implemented Refactoring: Push Members Down</li>
        <li>Fixed OutOfBoundsException when resolving names.</li>
        <li>Fix most unit tests.</li>
      </ul>
      <p>0.9.2: (community release, IDEA 14 only)</p>
      <ul>
        <li>Fixed: HaxeReferenceCopyPasteProcessor issue preventing from using copy paste clipboard functionality</li>
      </ul>
      <p>0.9: (community release)</p>
      <ul>
        <li>Release ID change only</li>
      </ul>
      <p>0.8.1.1.TiVo.4: (community version, TiVo Release 4)</p>
      <ul>
        <li>Class Hierarchy view panels implemented. (Menu->Navigate->Type Hierarchy, et al)</li>
        <li>Better handling of import files.</li>
        <li>Better handling of Haxe language parsing, including many Haxe 3 features.</li>
        <li>Automatic detection and use of installed haxe libraries (using the 'haxelib' command).</li>
        <li>Better completion (Ctrl-space) using the Haxe compiler -- OpenFL projects only.</li>
        <li>Refactorings:
          <ul>
            <li>Pull up members from class to super-class</li>
            <li>Pull up members from class to interface</li>
            <li>Split into declaration and assignment</li>
            <li>Optimize imports</li>
          </ul>
        </li>
        <p> The following sub-releases are included:</p>
        <ul>
        <li>
          <p>0.8.1.1.TiVo.ClassHierarchy.16: (community version, TiVo RC5)</p>
          <ul>
            <li>Refactoring: Pull up members from class to super-class</li>
            <li>Refactoring: Pull up members from class to interface</li>
            <li>Launch Haxe/Neko tests (Patch #131)</li>
          </ul>
        </li>
        <li>
          <p>0.8.1.1.TiVo.ClassHierarchy.15: (community version, TiVo RC4)</p>
          <ul>
            <li>Fixed issue 37 (Parser doesn't recover after new A)</li>
            <li>Fixed issue 95 (Local and class variable names resolving to similar package names)</li>
            <li>Fixed issue 132 (incorrect processing of duplicate imports)</li>
            <li>Fixed issue 134 (incorrect reformat of object and array children)</li>
            <li>Fixed reference resolution for expressions in parenthesis - otherwise, code assist does not work for those.</li>
            <li>Fixed: launching test with neko, overriding haxe build parameters for test run configuration, filtering test result output, compilation path of non test build, line number for ErrorFilter; and removed hard-coded path for ErrorFilter</li>
          </ul>
        </li>
        <li>
          <p>0.8.1.1.TiVo.ClassHierarchy.14: (community version, TiVo RC3)</p>
          <ul>
            <li>Fixed NPE causing the structure view to not populate, resulting from an errant merge.</li>
          </ul>
        </li>
        <li>
          <p>0.8.1.1.TiVo.ClassHierarchy.13: (community version, TiVo RC2)</p>
          <ul>
            <li>Resolve 'convenience' imports that do not export a class named similarly to the file. (TiVo Issue #55)</li>
            <li>Update unbalanced preprocessor token highlighting and detection.</li>
            <li>Improve indentation of comments and preprocessor macros.</li>
            <li>Update for Grammar-Kit 1.2.0.1 </li>
            <li>Fixed syntax rules (BNF) for constructors and external functions.</li>
            <li>Fixed syntax rules (BNF) for code blocks; removed them from being valid syntax everywhere an expression can appear.</li>
            <li>Fixed syntax rules (BNF) to allow meta tags on typedefs.</li>
          </ul>
        </li>
        <li>
          <p>0.8.1.1.TiVo.ClassHierarchy.12: (community version, TiVo RC1+Fixes)</p>
          <ul>
            <li>Auto-indent when adding curly brackets now works correctly. Fixes github tivo/intellij-haxe Issue #119. (Thanks, Jérémy!)</li>
            <li>Fix IDE hang on completion for Haxe compiler completions.</li>
            <li>Fix auto-adding new import statements above package declaration and/or comments.</li>
            <li>Fix NPE when manually adding new import statements.</li>
            <li>Put debugging dialogs on the UI thread.</li>
            <li>Fix ArrayOutOfBounds exception when initializing haxelib cache.</li>
          </ul>
        </li>
        <li>
          <p>0.8.1.1.TiVo.ClassHierarchy.11: (community version, TiVo RC1)</p>
          <ul>
            <li>Fix NPE when colorizing.</li>
          </ul>
        </li>
        <li>
          <p>0.8.1.1.TiVo.ClassHierarchy.10: (community version, TiVo WIP)</p>
          <ul>
            <li> Added timeout to long-running call hierarchy searches. </li>
          </ul>
        </li>
        <li>
          <p>0.8.1.1.TiVo.ClassHierarchy.9: (community version, TiVo WIP)</p>
          <ul>
            <li> Fixed Haxe command-line debugger integration for OpenFL projects that
                 are targetting C++ native runtime environments.
            </li>
            <li> Fixed method hierarchy runtime exceptions, and auto-scrolling to source. </li>
            <li> Fixed type hierarchy auto-scrolling to source. </li>
            <li> Enhanced run & debug output to be color-coded for improved readability. </li>
            <li> Fixed find-usages regression. </li>
          </ul>
        </li>
        <li>
          <p>0.8.1.1.TiVo.ClassHierarchy.8: (community version, TiVo WIP)</p>
          <ul>
            <li> More load-time optimizations using new 'haxelib list-path' command. </li>
            <li> Add package and file names to Type hierarchy window.  (File names only
                 display if the file name differs from the type name.)
            </li>
            <li> Fixed supertypes list in the combo view of the Type hierarchy window. </li>
            <li> Allow block statements everywhere. </li>
            <li> Allow array literals to have additional comma [1,] </li>
            <li> Moving a file from one package to another no longer displays "Unimplemented"
                 and now moves the file, however references are not yet updated.
                 Issue #88 -- still unresolved.
            </li>
            <li> Updated unit tests. Issues: #71, #68.</li>
            <li> Fix formatting for ">=", which is used be to reformatted to "> =". Issue </li>
            <li> Fix logic for HaxeIfSurrounder.java /testIf test case/ </li>
          </ul>
        </li>
        <li>
          <p>0.8.1.1.TiVo.ClassHierarchy.7: (community version, TiVo WIP)</p>
          <ul>
            <li>Repaired resolving references to classes and variables.</li>
          </ul>
        </li>
        <li>
          <p>0.8.1.1.TiVo.ClassHierarchy.6: (community version, TiVo WIP)</p>
          <ul>
            <li>Further optimized load time for large projects.</li>
            <li>Run haxelib->Project/SDK/Module library dependency synchronization
                in the background.
            </li>
            <li>HXML completion: add parameters for compiler argument to
                presentable text of completion item
            </li>
            <li>Completion from Haxe compiler: parse function parameters and
                return type to generate completion item with parameters and return
                type
            </li>
            <li>Completion from Haxe compiler: format data from compiler replace
                "&lt;" to "<" and "&gt;" to ">"
            </li>
            <li>HaxeReferenceImpl.java getVariants(completion): Handle case when
                "var d:Array<Int> = []; d.|" when d is not resolved
            </li>
            <li>Add description to completion recived from Haxe compiler:
                HaxeMetaTagsCompletionContributor.java
                HXMLDefineCompletionContributor.java
                HXMLCompilerArgumentsCompletionContributor.java
            </li>
            <li>Preliminary Haxe compiler completion support (OpenFL only)</li>
          </ul>
        </li>
        <li>
          <p>0.8.1.1.TiVo.ClassHierarchy.5: (community version, TiVo WIP)</p>
          <ul>
            <li>Decreased time to load large projects considerably.
                Note that project loading is still on the UI thread, so
                it may appear to lock up for a short period of time.
                For very large projects, 90 seconds is not out of the ordinary.
            </li>
            <li>HXML completion: Provide available libraries list</li>
            <li>HXML completion: show installed haxelibs(also installed libs removed from available haxelibs list)</li>
            <li>Fix meta tag parsing issues</li>
            <li>HaxeMetaTagsCompletionContributor provides completion for meta tags</li>
            <li>Project Xml(NME, OpenFL project project) completion: show available and installed haxelibs</li>
            <li>SplitIntoDeclarationAndAssignment intention action</li>
          </ul>
        </li>
        <li>
          <p>0.8.1.1.TiVo.ClassHierarchy.4: (community version, TiVo WIP)</p>
          <ul>
            <li>Merged with version 0.8.1.1.TiVo.2 from the TiVo/master branch.</li>
            <li>Class Hierarchy partial implementation.</li>
            <li>SuperTypes work.  Sub-types work within the same module.</li>
            <li>All recent changes from github.com/Jetbrains/intellij-haxe/master</li>
            <li>Support typedef optional parameters</li>
            <li>Support optional function types</li>
            <li>Eat compile-time conditional statements only (prevent eating conditional body as it was before)</li>
            <li>Fix multiple metas issue on class</li>
            <li>Highlight compile-time conditional statements if they don't have matching closing statements</li>
            <li>Remove "from" and "to" from keywords, instead highlight them only if they used in abstract declaration</li>
            <li>Prevent suggesting imports for using statements</li>
            <li>Resolve references that have full path to type/field</li>
            <li>Support function types, anonymous types as abstract type</li>
            <li>Automatically add and remove dependencies when project gets opened</li>
            <li>Remove ">=" and ">>=" tokens from lexer, instead parse ('>' '=') to avoid issues(https://github.com/TiVo/intellij-haxe/issues/42)</li>
            <li>Support "inline" declaration attribute on local functions</li>
            <li>Suggest to import class on code paste</li>
            <li>Support macro expressions(including ECheckType)</li>
            <li>Lots more... TODO: Get a complete list of updates.</li>
          </ul>
        </li>
        </ul>
      </ul>
      <p>0.8.1.1.TiVo.2: (TiVo version)</p>
       <ul>
        <li>openFL path can now be retrieved from an .iml file</li>
       </ul>
      <p>0.8.1.1: (community version)</p>
       <ul>
        <li>"Find usages in project" fixed.</li>
        <li>Allowed @:final on methods and fields.</li>
        <li>Re-implemented hxcpp debugger support to work with Haxe v3 built-in debugger</li>
       </ul>
      <p>0.8.1: (community version)</p>
       <ul>
        <li>Remove com.intellij.modules.java from dependencies list to make plugin work in PHPStorm(and other IntelliJ IDEA platform-based IDEs)</li>
       </ul>
      <p>0.8: (community version)</p>
       <ul>
        <li>Migration to new IntelliJ IDEA 13.1 API</li>
        <li>HXML syntax highlighting</li>
        <li>HXML completion</li>
        <li>Parser support for different types of imports</li>
        <li>Parser support for @:jsRequire and more parser fixes</li>
       </ul>
      <p>0.7.2: (community version)</p>
       <ul>
        <li>New version number</li>
        <li>basic hxml support</li>
        <li>@:jsRequire meta support</li>
        <li>Haxe grammar: @:jsRequire and macro support</li>
        <li>templates naming fix ("create new class/enum/interface" issue)</li>
        <li>new/get/set/never keywords, get/set identifiers are valid, jar build</li>
       </ul>
      <p>0.7.1:</p>
       <ul>
        <li>Bug fixes for  13.1.1</li>
       </ul>
      <p>0.7:</p>
       <ul>
        <li>Bug fixes</li>
       </ul>
      <p>0.6.9:</p>
       <ul>
        <li>Neko target for OpenFL</li>
        <li>Bug fixes</li>
       </ul>
      <p>0.6.5:</p>
       <ul>
        <li>OpenFL support</li>
       </ul>
      <p>0.6.4:</p>
       <ul>
        <li>Optimize imports</li>
       </ul>
      <p>0.6.3:</p>
       <ul>
        <li>Parser improvements</li>
       </ul>
      <p>0.6.2:</p>
       <ul>
        <li>Bug fixes</li>
       </ul>
      <p>0.6.1:</p>
       <ul>
        <li>Haxe 3 support</li>
       </ul>
      <p>0.6:</p>
       <ul>
        <li>Folding</li>
       </ul>
      <p>0.5.8:</p>
       <ul>
        <li>Bug fixes</li>
       </ul>
      <p>0.5.6:</p>
       <ul>
        <li>NME support improvements</li>
        <li>HXCPP debugger improvements</li>
       </ul>
      <p>0.5.5:</p>
       <ul>
        <li>Bug fixes</li>
       </ul>
      <p>0.5.4:</p>
       <ul>
        <li>New Compiler Mode</li>
       </ul>
      <p>0.5.2:</p>
       <ul>
        <li>Bug fixes</li>
       </ul>
      <p>0.5.1:</p>
       <ul>
        <li>Bug fixes</li>
       </ul>
      <p>0.5:</p>
       <ul>
        <li>HXCPP Debugging</li>
        <li>Bug fixes</li>
       </ul>
      <p>0.4.7:</p>
       <ul>
        <li>Introduce Variable Refactoring</li>
        <li>Using Completion</li>
        <li>Bug fixes</li>
       </ul>
      <p>0.4.6:</p>
       <ul>
        <li>Conditional Compilation Support</li>
        <li>Bug fixes</li>
       </ul>
      <p>0.4.5:</p>
       <ul>
        <li>Live Templates</li>
        <li>Surround With Action</li>
        <li>Smart completion</li>
        <li>Goto Test Action</li>
       </ul>
      <p>0.4.4:</p>
       <ul>
        <li>Bug fixes</li>
        <li>EReg support</li>
       </ul>
      <p>0.4.3:</p>
       <ul>
        <li>Bug fixes</li>
        <li>Structure view</li>
       </ul>
      <p>0.4.1:</p>
       <ul>
        <li>Bug fixes</li>
        <li>Unresolved type inspection</li>
       </ul>
      <p>0.4:</p>
       <ul>
        <li>NME Support</li>
        <li>Override/Implement method action</li>
        <li>Generate getter/setter action</li>
        <li>Parameter info action</li>
       </ul>
      <p>0.3:</p>
       <ul>
        <li>Type resolving improvements</li>
        <li>Goto Implementation(s) action</li>
        <li>Goto Super Method action</li>
        <li>Move refactoring</li>
       </ul>
      <p>0.2.3:</p>
       <ul>
        <li>Completion fixes</li>
       </ul>
      <p>0.2.2:</p>
       <ul>
        <li>Type resolving improvements</li>
        <li>Rename refactoring</li>
        <li>NMML scheme</li>
        <li>HXML support</li>
       </ul>
      <p>0.2.1:</p>
       <ul>
        <li>Type resolving improvements</li>
        <li>Documentation support</li>
        <li>New color settings</li>
       </ul>
      <p>0.2:</p>
       <ul>
        <li>Jump to declaration of local, std symbol or class</li>
        <li>Reference completion</li>
        <li>Class completion</li>
        <li>Color settings</li>
        <li>Code formatter</li>
        <li>Go to Class</li>
        <li>Icons for Haxe files</li>
        <li>Search for usages</li>
        <li>Highlight symbol occurencies</li>
        <li>Debugger for Flash target ("Flash/Flex Support" plugin required)</li>
       </ul>
      <p>0.1:</p>
       <ul>
        <li>Haxe module and SDK</li>
        <li>Parsing Haxe files</li>
        <li>Keyword completion</li>
        <li>Compile Haxe files and run in Neko VM</li>
       </ul>
      ]]>
  </change-notes>

  <application-components>
    <!-- Add your application components here -->
  </application-components>
  <extensionPoints>
    <extensionPoint name="module.config" interface="com.intellij.plugins.haxe.ide.projectStructure.HaxeModuleConfigurationExtensionPoint"/>
    <extensionPoint name="haxeMethodsSearch" interface="com.intellij.util.QueryExecutor"/>
  </extensionPoints>
  <extensions defaultExtensionNs="com.intellij">
    <compileServer.plugin classpath="haxe-jps-plugin.jar;haxe-common.jar"/>
    <errorHandler implementation="com.intellij.diagnostic.ITNReporter"/>
    <testFinder implementation="com.intellij.plugins.haxe.ide.HaxeTestFinder"/>

    <iconProvider implementation="com.intellij.plugins.haxe.ide.HaxeIconProvider"/>
    <qualifiedNameProvider implementation="com.intellij.plugins.haxe.ide.HaxeQualifiedNameProvider"/>

    <sdkType implementation="com.intellij.plugins.haxe.config.sdk.HaxeSdkType"/>
    <compiler.task implementation="com.intellij.plugins.haxe.compilation.HaxeCompilerTask"/>
    <moduleType id="HAXE_MODULE" implementationClass="com.intellij.plugins.haxe.ide.module.HaxeModuleType"/>
    <moduleConfigurationEditorProvider
        implementation="com.intellij.plugins.haxe.ide.projectStructure.HaxeModuleConfigurationEditorProvider"/>
    <projectStructureDetector implementation="com.intellij.plugins.haxe.ide.projectStructure.detection.HaxeProjectStructureDetector"/>

    <library.type implementation="com.intellij.plugins.haxe.ide.library.HaxeLibraryType"/>

    <fileTypeFactory implementation="com.intellij.plugins.haxe.HaxeFileTypeLoader"/>

    <fileTypeFactory implementation="com.intellij.plugins.haxe.nmml.NMMLFileTypeFactory"/>
    <xml.schemaProvider implementation="com.intellij.plugins.haxe.nmml.NMMLSchemaProvider"/>

    <!-- HXML BEGIN -->
    <fileTypeFactory implementation="com.intellij.plugins.haxe.hxml.HXMLFileTypeFactory"/>
    <lang.parserDefinition language="HXML" implementationClass="com.intellij.plugins.haxe.hxml.HXMLParserDefinition"/>
    <lang.syntaxHighlighterFactory key="HXML" implementationClass="com.intellij.plugins.haxe.ide.highlight.HXMLSyntaxHighlighterFactory"/>
    <colorSettingsPage implementation="com.intellij.plugins.haxe.ide.highlight.HXMLColorSettingsPage"/>
    <!-- HXML END -->

    <programRunner implementation="com.intellij.plugins.haxe.runner.HaxeRunner"/>

    <lang.parserDefinition language="Haxe" implementationClass="com.intellij.plugins.haxe.lang.parser.HaxeParserDefinition"/>
    <lang.formatter language="Haxe" implementationClass="com.intellij.plugins.haxe.ide.formatter.HaxeFormattingModelBuilder"/>
    <lang.rearranger language="Haxe" implementationClass="com.intellij.plugins.haxe.ide.rearranger.HaxeRearrangerModel" />
    <lang.ast.factory language="Haxe" implementationClass="com.intellij.plugins.haxe.lang.parser.HaxeAstFactory" />

    <lang.syntaxHighlighterFactory key="Haxe" implementationClass="com.intellij.plugins.haxe.ide.highlight.HaxeSyntaxHighlighterFactory"/>


    <lang.braceMatcher language="Haxe" implementationClass="com.intellij.plugins.haxe.ide.HaxeBraceMatcher"/>
    <typedHandler implementation="com.intellij.plugins.haxe.ide.editor.HaxeTypedHandler" id="haxe"/>

    <lang.findUsagesProvider language="Haxe" implementationClass="com.intellij.plugins.haxe.ide.HaxeFindUsagesProvider"/>
    <lang.implementationTextSelectioner language="Haxe"
                                        implementationClass="com.intellij.plugins.haxe.ide.HaxeImplementationTextSelectioner"/>
    <lang.documentationProvider language="Haxe" implementationClass="com.intellij.plugins.haxe.ide.HaxeDocumentationProvider"/>
    <lang.commenter language="Haxe" implementationClass="com.intellij.plugins.haxe.ide.HaxeCommenter"/>
    <lang.psiStructureViewFactory language="Haxe" implementationClass="com.intellij.plugins.haxe.ide.structure.HaxeStructureViewFactory"/>
    <lang.surroundDescriptor language="Haxe" implementationClass="com.intellij.plugins.haxe.ide.surroundWith.HaxeSurroundDescriptor"/>
    <lang.refactoringSupport language="Haxe"
                             implementationClass="com.intellij.plugins.haxe.ide.refactoring.HaxeRefactoringSupportProvider"/>
    <lang.foldingBuilder language="Haxe" implementationClass="com.intellij.plugins.haxe.ide.folding.HaxeFoldingBuilder"/>
    <lang.importOptimizer language="Haxe" implementationClass="com.intellij.plugins.haxe.ide.HaxeImportOptimizer"/>

    <languageInjector implementation="com.intellij.plugins.haxe.lang.RegexLanguageInjector"/>
    <lang.elementManipulator forClass="com.intellij.plugins.haxe.lang.psi.HaxeRegularExpressionLiteral"
                             implementationClass="com.intellij.plugins.haxe.lang.psi.manipulators.HaxeRegularExpressionLiteralManipulator"/>
    <lang.smartEnterProcessor language="Haxe" implementationClass="com.intellij.plugins.haxe.editor.smartEnter.HaxeSmartEnterProcessor"/>

    <copyPastePostProcessor implementation="com.intellij.plugins.haxe.editor.HaxeReferenceCopyPasteProcessor"/>

    <moveFileHandler implementation="com.intellij.plugins.haxe.ide.refactoring.move.HaxeFileMoveHandler"/>

    <codeInsight.lineMarkerProvider language="Haxe" implementationClass="com.intellij.plugins.haxe.ide.HaxeLineMarkerProvider"/>
    <codeInsight.gotoSuper language="Haxe" implementationClass="com.intellij.plugins.haxe.ide.HaxeGotoSuperHandler"/>

    <codeInsight.overrideMethod language="Haxe"
                                implementationClass="com.intellij.plugins.haxe.ide.generation.HaxeOverrideMethodHandler"/>
    <codeInsight.implementMethod language="Haxe"
                                 implementationClass="com.intellij.plugins.haxe.ide.generation.HaxeImplementMethodHandler"/>
    <codeInsight.parameterInfo language="Haxe"
                               implementationClass="com.intellij.plugins.haxe.ide.info.HaxeParameterInfoHandler"/>

    <colorSettingsPage implementation="com.intellij.plugins.haxe.ide.highlight.HaxeColorSettingsPage"/>

    <additionalTextAttributes scheme="Default" file="colorSchemes/HaxeDefault.xml"/>
    <additionalTextAttributes scheme="Darcula" file="colorSchemes/HaxeDefault.xml"/>

    <codeStyleSettingsProvider implementation="com.intellij.plugins.haxe.ide.formatter.settings.HaxeCodeStyleSettingsProvider"/>
    <langCodeStyleSettingsProvider implementation="com.intellij.plugins.haxe.ide.formatter.settings.HaxeLanguageCodeStyleSettingsProvider"/>

    <quoteHandler fileType="Haxe" className="com.intellij.plugins.haxe.ide.HaxeQuoteHandler"/>

    <completion.contributor language="any" implementationClass="com.intellij.plugins.haxe.ide.HaxeKeywordCompletionContributor"/>
    <completion.contributor language="Haxe" implementationClass="com.intellij.plugins.haxe.ide.HaxeClassNameCompletionContributor"/>
    <completion.contributor language="Haxe" implementationClass="com.intellij.plugins.haxe.ide.HaxeSmartCompletionContributor"/>
    <completion.contributor language="Haxe" implementationClass="com.intellij.plugins.haxe.ide.HaxeMetaTagsCompletionContributor"/>
    <completion.contributor language="Haxe" order="LAST" implementationClass="com.intellij.plugins.haxe.ide.HaxeCompilerCompletionContributor"/>
    <completion.contributor language="HXML" implementationClass="com.intellij.plugins.haxe.ide.HXMLCompilerArgumentsCompletionContributor"/>
    <completion.contributor language="HXML" implementationClass="com.intellij.plugins.haxe.ide.HXMLHaxelibCompletionContributor"/>
    <completion.contributor language="HXML" implementationClass="com.intellij.plugins.haxe.ide.HXMLDefineCompletionContributor"/>
    <completion.contributor language="XML" implementationClass="com.intellij.plugins.haxe.ide.XmlHaxelibCompletionContributor"/>

    <configurationType implementation="com.intellij.plugins.haxe.runner.HaxeRunConfigurationType"/>

    <moduleService serviceInterface="com.intellij.plugins.haxe.ide.module.HaxeModuleSettings"
                   serviceImplementation="com.intellij.plugins.haxe.ide.module.HaxeModuleSettings"/>

    <internalFileTemplate name="HaxeClass"/>
    <internalFileTemplate name="HaxeInterface"/>
    <internalFileTemplate name="HaxeEnum"/>
    <internalFileTemplate name="NMMLProjectFile"/>

    <liveTemplateMacro implementation="com.intellij.plugins.haxe.ide.template.macro.HaxeArrayVariableMacro"/>
    <liveTemplateMacro implementation="com.intellij.plugins.haxe.ide.template.macro.HaxeSuggestIndexNameMacro"/>
    <liveTemplateMacro implementation="com.intellij.plugins.haxe.ide.template.macro.HaxeSuggestVariableNameMacro"/>

    <liveTemplateContext implementation="com.intellij.plugins.haxe.ide.template.HaxeTemplateContextType"/>
    <defaultLiveTemplatesProvider implementation="com.intellij.plugins.haxe.ide.template.HaxeDefaultLiveTemplatesProvider"/>

    <fileBasedIndex implementation="com.intellij.plugins.haxe.ide.index.HaxeComponentIndex"/>
    <fileBasedIndex implementation="com.intellij.plugins.haxe.ide.index.HaxeInheritanceIndex"/>
    <fileBasedIndex implementation="com.intellij.plugins.haxe.ide.index.HaxeTypeDefInheritanceIndex"/>
    <fileBasedIndex implementation="com.intellij.plugins.haxe.ide.index.HaxeComponentFileNameIndex"/>
    <gotoClassContributor implementation="com.intellij.plugins.haxe.ide.HaxeClassContributor"/>

    <definitionsSearch implementation="com.intellij.plugins.haxe.ide.index.HaxeInheritanceDefinitionsSearchExecutor"/>

    <projectService serviceInterface="com.intellij.plugins.haxe.config.HaxeProjectSettings"
                    serviceImplementation="com.intellij.plugins.haxe.config.HaxeProjectSettings"/>
    <projectService serviceInterface="com.intellij.plugins.haxe.lang.psi.HaxeClassResolveCache"
                    serviceImplementation="com.intellij.plugins.haxe.lang.psi.HaxeClassResolveCache"/>
    <projectConfigurable instance="com.intellij.plugins.haxe.config.HaxeSettingsConfigurable" id="haxe.settings" key="haxe.settings.name"
                         bundle="com.intellij.plugins.haxe.HaxeBundle" nonDefaultProject="true"/>

    <annotator language="Haxe" implementationClass="com.intellij.plugins.haxe.ide.annotator.HaxeColorAnnotator"/>
    <annotator language="Haxe" implementationClass="com.intellij.plugins.haxe.ide.annotator.HaxeTypeAnnotator"/>
    <annotator language="Haxe" implementationClass="com.intellij.plugins.haxe.ide.annotator.HaxeSemanticAnnotator"/>


    <localInspection language="XML" shortName="NMEBuildDirectory" bundle="com.intellij.plugins.haxe.HaxeBundle"
                     key="haxe.inspections.nme.build.directory" groupKey="haxe.inspections.group.name" enabledByDefault="true"
                     level="WARNING" implementationClass="com.intellij.plugins.haxe.codeInspection.NMEBuildDirectoryInspection"/>

    <localInspection language="Haxe" shortName="HaxeUnusedImport" bundle="com.intellij.plugins.haxe.HaxeBundle"
                     key="haxe.inspection.unused.import.name"
                     groupKey="inspections.group.name" enabledByDefault="true"
                     implementationClass="com.intellij.plugins.haxe.ide.inspections.HaxeUnusedImportInspection"/>

    <localInspection language="Haxe" shortName="HaxeUnresolvedSymbol" bundle="com.intellij.plugins.haxe.HaxeBundle"
                     key="haxe.inspection.unresolved.symbol"
                     groupKey="inspections.group.name" enabledByDefault="true"
                     implementationClass="com.intellij.plugins.haxe.ide.inspections.HaxeUnresolvedSymbolInspection"/>

    <localInspection language="Haxe" shortName="HaxePreprocessorInspection" bundle="com.intellij.plugins.haxe.HaxeBundle"
                     key="haxe.inspection.preprocessor.symbol.name"
                     groupKey="inspections.group.name" enabledByDefault="true"
                     implementationClass="com.intellij.plugins.haxe.ide.inspections.HaxePreprocessorInspection"/>

    <typeHierarchyProvider language="Haxe" implementationClass="com.intellij.plugins.haxe.ide.hierarchy.type.HaxeTypeHierarchyProvider"/>
    <callHierarchyProvider language="Haxe" implementationClass="com.intellij.plugins.haxe.ide.hierarchy.call.HaxeCallHierarchyProvider"/>
    <methodHierarchyProvider language="Haxe" implementationClass="com.intellij.plugins.haxe.ide.hierarchy.method.HaxeMethodHierarchyProvider"/>
    <hierarchy.referenceProcessor implementation="com.intellij.plugins.haxe.ide.hierarchy.call.HaxeCallReferenceProcessor"/>

    <plugins.haxe.haxeMethodsSearch implementation="com.intellij.psi.impl.search.JavaOverridingMethodsSearcher"/>

    <intentionAction>
      <className>com.intellij.plugins.haxe.ide.intention.ReplaceImportStatementWithWildcardWithSingleClassImports</className>
    </intentionAction>

    <intentionAction>
      <className>com.intellij.plugins.haxe.ide.intention.SplitIntoDeclarationAndAssignment</className>
    </intentionAction>

  </extensions>

  <module-components>
    <component>
      <implementation-class>com.intellij.plugins.haxe.haxelib.HaxelibModuleManager</implementation-class>
    </component>
  </module-components>

  <actions>
    <action id="Haxe.NewHaxeClass" class="com.intellij.plugins.haxe.ide.actions.CreateClassAction"
            text="Haxe Class" description="Create new Haxe class/interface/enum">
      <add-to-group group-id="NewGroup" anchor="before" relative-to-action="NewFile"/>
    </action>
    <action id="Haxe.NewNMMLFile" class="com.intellij.plugins.haxe.ide.actions.CreateNMMLFileAction"
            text="NMML file" description="Create new NMML file">
      <add-to-group group-id="NewGroup" anchor="before" relative-to-action="NewFromTemplate"/>
    </action>
    <action id="Generate.Constructor.Haxe" class="com.intellij.plugins.haxe.ide.generation.HaxeGenerateConstructorAction"
            text="Constructor">
      <add-to-group anchor="first" group-id="GenerateGroup"/>
    </action>
    <action id="Generate.GetAccessor.Haxe" class="com.intellij.plugins.haxe.ide.generation.HaxeGenerateGetterAction"
            text="Getter">
      <add-to-group anchor="after" relative-to-action="Generate.Constructor.Haxe" group-id="GenerateGroup"/>
    </action>
    <action id="Generate.SetAccessor.Haxe" class="com.intellij.plugins.haxe.ide.generation.HaxeGenerateSetterAction"
            text="Setter">
      <add-to-group anchor="after" relative-to-action="Generate.GetAccessor.Haxe" group-id="GenerateGroup"/>
    </action>
    <action id="Generate.GetSetAccessor.Haxe" class="com.intellij.plugins.haxe.ide.generation.HaxeGenerateGetterSetterAction"
            text="Getter and Setter">
      <add-to-group anchor="after" relative-to-action="Generate.SetAccessor.Haxe" group-id="GenerateGroup"/>
    </action>
  </actions>
</idea-plugin><|MERGE_RESOLUTION|>--- conflicted
+++ resolved
@@ -41,14 +41,11 @@
         <li>Fix catch parameter declaration (issue #419)</li>
         <li>Fix inherited type in field initializer (issue #412)</li>
         <li>Delete single-class file in one operation from Project View (issue #424)</li>
-<<<<<<< HEAD
-        <li>Incorrect “public” modifier when override methods fixed (issue #439)</li>
-=======
         <li>Fix interface properties accessor check annotation (issue #411)</li>
         <li>Error highlighting added for variable redefinition (issue #431)</li>
         <li>Fix generic sub-type resolving when import just type-module (issue #435)</li>
         <li>Extensions: using variants and resolving for children and implementations of base class or interface added (issue #433)</li>
->>>>>>> fcb1ab58
+        <li>Incorrect “public” modifier when override methods fixed (issue #439)</li>
       </ul>
       <p>0.9.9: (community release)</p>
       <ul>
