--- conflicted
+++ resolved
@@ -35,13 +35,11 @@
       <p>This build is compatible with @plugin.compatibility.description@</p>
       <p>It was built using IDEA build @idea.sdk.version@</p>
       <p/>
-<<<<<<< HEAD
-      <li>Better packages resolving</li>
-=======
-
-      <p>Fix catch parameter declaration (issue #419)</p>
-
->>>>>>> ea238647
+      <p>Unreleased changes:</p>
+      <ul>
+        <li>Better packages resolving</li>
+        <li>Fix catch parameter declaration (issue #419)</li>
+      </ul>
       <p>0.9.9: (community release)</p>
       <ul>
         <li>IDEA v15 compatibility.  (IDEA 13 compatiblity removed.)</li>
