--- conflicted
+++ resolved
@@ -51,11 +51,8 @@
         <li>Incorrect “public” modifier when override methods fixed (issue #439)</li>
         <li>Incorrect field access modifier after action generate set/get methods. Can't use action generate set/get methods for static fields. (TiVo Issue #442)</li>
         <li>Fix use scope for var declarations (issue #235)</li>
-<<<<<<< HEAD
+        <li>Find usages import filtering (issue #426)</li>
         <li>Navigate to symbols (issue #340)</li>
-=======
-        <li>Find usages import filtering (issue #426)</li>
->>>>>>> bf16e41b
       </ul>
       <p>0.9.9: (community release)</p>
       <ul>
@@ -684,9 +681,7 @@
     <fileBasedIndex implementation="com.intellij.plugins.haxe.ide.index.HaxeInheritanceIndex"/>
     <fileBasedIndex implementation="com.intellij.plugins.haxe.ide.index.HaxeTypeDefInheritanceIndex"/>
     <fileBasedIndex implementation="com.intellij.plugins.haxe.ide.index.HaxeComponentFileNameIndex"/>
-    <fileBasedIndex implementation="com.intellij.plugins.haxe.ide.index.HaxeSymbolIndex"/>
     <gotoClassContributor implementation="com.intellij.plugins.haxe.ide.HaxeClassContributor"/>
-    <gotoSymbolContributor implementation="com.intellij.plugins.haxe.ide.HaxeSymbolContributor"/>
 
     <definitionsSearch implementation="com.intellij.plugins.haxe.ide.index.HaxeInheritanceDefinitionsSearchExecutor"/>
 
@@ -696,8 +691,6 @@
                     serviceImplementation="com.intellij.plugins.haxe.lang.psi.HaxeClassResolveCache"/>
     <projectConfigurable instance="com.intellij.plugins.haxe.config.HaxeSettingsConfigurable" id="haxe.settings" key="haxe.settings.name"
                          bundle="com.intellij.plugins.haxe.HaxeBundle" nonDefaultProject="true"/>
-
-    <importFilteringRule implementation="com.intellij.plugins.haxe.ide.HaxeImportFilteringRule"/>
 
     <annotator language="Haxe" implementationClass="com.intellij.plugins.haxe.ide.annotator.HaxeColorAnnotator"/>
     <annotator language="Haxe" implementationClass="com.intellij.plugins.haxe.ide.annotator.HaxeTypeAnnotator"/>
