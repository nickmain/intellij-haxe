--- conflicted
+++ resolved
@@ -41,12 +41,9 @@
         <li>Fix catch parameter declaration (issue #419)</li>
         <li>Fix inherited type in field initializer (issue #412)</li>
         <li>Delete single-class file in one operation from Project View (issue #424)</li>
-<<<<<<< HEAD
-        <li>General "@:enum abstract" support (issues #427, #428, #429)</li>
-=======
         <li>Fix interface properties accessor check annotation (issue #411)</li>
         <li>Error highlighting added for variable redefinition (issue #431)</li>
->>>>>>> a1a895ea
+        <li>General "@:enum abstract" support (issues #427, #428, #429)</li>
       </ul>
       <p>0.9.9: (community release)</p>
       <ul>
