--- conflicted
+++ resolved
@@ -52,14 +52,11 @@
         <li>Incorrect field access modifier after action generate set/get methods. Can't use action generate set/get methods for static fields. (TiVo Issue #442)</li>
         <li>Fix use scope for var declarations (issue #235)</li>
         <li>Find usages import filtering (issue #426)</li>
-<<<<<<< HEAD
         <li>Completion for word `super`: handle `super` word like `this` word (issue #87)</li>
-=======
         <li>Fix forwarding abstract fields completion and resolving. (issue #447, #108)</li>
         <li>Navigate to symbols (issue #340)</li>
         <li>Fix incorrect error annotation in extended class for static fields and methods with same names like in base class. (issue #449)</li>
         <li>Fix method local variables and arguments completion. (issue #455)</li>
->>>>>>> fcecf435
       </ul>
       <p>0.9.9: (community release)</p>
       <ul>
