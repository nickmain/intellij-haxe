<!--
  ~ Copyright 2000-2013 JetBrains s.r.o.
  ~
  ~ Licensed under the Apache License, Version 2.0 (the "License");
  ~ you may not use this file except in compliance with the License.
  ~ You may obtain a copy of the License at
  ~
  ~ http://www.apache.org/licenses/LICENSE-2.0
  ~
  ~ Unless required by applicable law or agreed to in writing, software
  ~ distributed under the License is distributed on an "AS IS" BASIS,
  ~ WITHOUT WARRANTIES OR CONDITIONS OF ANY KIND, either express or implied.
  ~ See the License for the specific language governing permissions and
  ~ limitations under the License.
  -->
<idea-plugin version="2">
  <id>com.intellij.plugins.haxe</id>
  <name>Haxe Support</name>
  <description>Support for Haxe programming language</description>
  <change-notes>
    <![CDATA[
<<<<<<< HEAD
=======
      <p>0.7.1:</p>
      <ul>
        <li>Bug fixes for  13.1.1</li>
      </ul>
>>>>>>> 7e7f3790
      <p>0.7:</p>
      <ul>
        <li>Bug fixes</li>
      </ul>
      <p>0.6.9:</p>
      <ul>
        <li>Neko target for OpenFL</li>
        <li>Bug fixes</li>
      </ul>
      <p>0.6.5:</p>
      <ul>
        <li>OpenFL support</li>
      </ul>
      <p>0.6.4:</p>
      <ul>
        <li>Optimize imports</li>
      </ul>
      <p>0.6.3:</p>
      <ul>
        <li>Parser improvements</li>
      </ul>
      <p>0.6.2:</p>
      <ul>
        <li>Bug fixes</li>
      </ul>
      <p>0.6.1:</p>
      <ul>
        <li>Haxe 3 support</li>
      </ul>
      <p>0.6:</p>
      <ul>
        <li>Folding</li>
      </ul>
      <p>0.5.8:</p>
      <ul>
        <li>Bug fixes</li>
      </ul>
      <p>0.5.6:</p>
      <ul>
        <li>NME support improvements</li>
        <li>HXCPP debugger improvements</li>
      </ul>
      <p>0.5.5:</p>
      <ul>
        <li>Bug fixes</li>
      </ul>
      <p>0.5.4:</p>
      <ul>
        <li>New Compiler Mode</li>
      </ul>
      <p>0.5.2:</p>
      <ul>
        <li>Bug fixes</li>
      </ul>
      <p>0.5.1:</p>
      <ul>
        <li>Bug fixes</li>
      </ul>
      <p>0.5:</p>
      <ul>
        <li>HXCPP Debugging</li>
        <li>Bug fixes</li>
      </ul>
      <p>0.4.7:</p>
      <ul>
        <li>Introduce Variable Refactoring</li>
        <li>Using Completion</li>
        <li>Bug fixes</li>
      </ul>
      <p>0.4.6:</p>
      <ul>
        <li>Conditional Compilation Support</li>
        <li>Bug fixes</li>
      </ul>
      <p>0.4.5:</p>
      <ul>
        <li>Live Templates</li>
        <li>Surround With Action</li>
        <li>Smart completion</li>
        <li>Goto Test Action</li>
      </ul>
      <p>0.4.4:</p>
      <ul>
        <li>Bug fixes</li>
        <li>EReg support</li>
      </ul>
      <p>0.4.3:</p>
      <ul>
        <li>Bug fixes</li>
        <li>Structure view</li>
      </ul>
      <p>0.4.1:</p>
      <ul>
        <li>Bug fixes</li>
        <li>Unresolved type inspection</li>
      </ul>
      <p>0.4:</p>
      <ul>
        <li>NME Support</li>
        <li>Override/Implement method action</li>
        <li>Generate getter/setter action</li>
        <li>Parameter info action</li>
      </ul>
      <p>0.3:</p>
      <ul>
        <li>Type resolving improvements</li>
        <li>Goto Implementation(s) action</li>
        <li>Goto Super Method action</li>
        <li>Move refactoring</li>
      </ul>
      <p>0.2.3:</p>
      <ul>
        <li>Completion fixes</li>
      </ul>
      <p>0.2.2:</p>
      <ul>
        <li>Type resolving improvements</li>
        <li>Rename refactoring</li>
        <li>NMML scheme</li>
        <li>HXML support</li>
      </ul>
      <p>0.2.1:</p>
      <ul>
        <li>Type resolving improvements</li>
        <li>Documentation support</li>
        <li>New color settings</li>
      </ul>
      <p>0.2:</p>
      <ul>
        <li>Jump to declaration of local, std symbol or class</li>
        <li>Reference completion</li>
        <li>Class completion</li>
        <li>Color settings</li>
        <li>Code formatter</li>
        <li>Go to Class</li>
        <li>Icons for Haxe files</li>
        <li>Search for usages</li>
        <li>Highlight symbol occurencies</li>
        <li>Debugger for Flash target ("Flash/Flex Support" plugin required)</li>
      </ul>
      <p>0.1:</p>
      <ul>
        <li>Haxe module and SDK</li>
        <li>Parsing Haxe files</li>
        <li>Keyword completion</li>
        <li>Compile Haxe files and run in Neko VM</li>
      </ul>
      ]]>
  </change-notes>
<<<<<<< HEAD
  <version>0.7</version>
=======
  <version>0.7.1</version>
>>>>>>> 7e7f3790
  <vendor>JetBrains</vendor>
  <idea-version since-build="132.400"/>
  <depends>com.intellij.modules.java</depends><!-- Rich platform which contains compiler abstraction -->
  <depends optional="true" config-file="flex-debugger-support.xml">com.intellij.flex</depends>
  <depends optional="true" config-file="debugger-support.xml">com.intellij.modules.ultimate</depends>

  <application-components>
    <!-- Add your application components here -->
  </application-components>
  <extensionPoints>
    <extensionPoint name="module.config" interface="com.intellij.plugins.haxe.ide.projectStructure.HaxeModuleConfigurationExtensionPoint"/>
  </extensionPoints>
  <extensions defaultExtensionNs="com.intellij">
    <compileServer.plugin classpath="haxe-jps-plugin.jar;haxe-common.jar"/>
    <errorHandler implementation="com.intellij.diagnostic.ITNReporter"/>
    <testFinder implementation="com.intellij.plugins.haxe.ide.HaxeTestFinder"/>

    <iconProvider implementation="com.intellij.plugins.haxe.ide.HaxeIconProvider"/>
    <qualifiedNameProvider implementation="com.intellij.plugins.haxe.ide.HaxeQualifiedNameProvider"/>

    <sdkType implementation="com.intellij.plugins.haxe.config.sdk.HaxeSdkType"/>
    <compiler implementation="com.intellij.plugins.haxe.compilation.HaxeCompiler"/>
    <moduleType id="HAXE_MODULE" implementationClass="com.intellij.plugins.haxe.ide.module.HaxeModuleType"/>
    <moduleConfigurationEditorProvider
        implementation="com.intellij.plugins.haxe.ide.projectStructure.HaxeModuleConfigurationEditorProvider"/>
    <projectStructureDetector implementation="com.intellij.plugins.haxe.ide.projectStructure.detection.HaxeProjectStructureDetector"/>

    <library.type implementation="com.intellij.plugins.haxe.ide.library.HaxeLibraryType"/>

    <fileTypeFactory implementation="com.intellij.plugins.haxe.HaxeFileTypeLoader"/>
    <fileTypeFactory implementation="com.intellij.plugins.haxe.nmml.NMMLFileTypeFactory"/>
    <xml.schemaProvider implementation="com.intellij.plugins.haxe.nmml.NMMLSchemaProvider"/>

    <programRunner implementation="com.intellij.plugins.haxe.runner.HaxeRunner"/>

    <lang.parserDefinition language="Haxe" implementationClass="com.intellij.plugins.haxe.lang.parser.HaxeParserDefinition"/>
    <lang.formatter language="Haxe" implementationClass="com.intellij.plugins.haxe.ide.formatter.HaxeFormattingModelBuilder"/>
    <lang.syntaxHighlighterFactory key="Haxe" implementationClass="com.intellij.plugins.haxe.ide.highlight.HaxeSyntaxHighlighterFactory"/>

    <lang.braceMatcher language="Haxe" implementationClass="com.intellij.plugins.haxe.ide.HaxeBraceMatcher"/>
    <typedHandler implementation="com.intellij.plugins.haxe.ide.editor.HaxeTypedHandler" id="haxe"/>

    <lang.findUsagesProvider language="Haxe" implementationClass="com.intellij.plugins.haxe.ide.HaxeFindUsagesProvider"/>
    <lang.implementationTextSelectioner language="Haxe"
                                        implementationClass="com.intellij.plugins.haxe.ide.HaxeImplementationTextSelectioner"/>
    <lang.documentationProvider language="Haxe" implementationClass="com.intellij.plugins.haxe.ide.HaxeDocumentationProvider"/>
    <lang.commenter language="Haxe" implementationClass="com.intellij.plugins.haxe.ide.HaxeCommenter"/>
    <lang.psiStructureViewFactory language="Haxe" implementationClass="com.intellij.plugins.haxe.ide.structure.HaxeStructureViewFactory"/>
    <lang.surroundDescriptor language="Haxe" implementationClass="com.intellij.plugins.haxe.ide.surroundWith.HaxeSurroundDescriptor"/>
    <lang.refactoringSupport language="Haxe"
                             implementationClass="com.intellij.plugins.haxe.ide.refactoring.HaxeRefactoringSupportProvider"/>
    <lang.foldingBuilder language="Haxe" implementationClass="com.intellij.plugins.haxe.ide.folding.HaxeFoldingBuilder"/>
    <lang.importOptimizer language="Haxe" implementationClass="com.intellij.plugins.haxe.ide.HaxeImportOptimizer"/>

    <languageInjector implementation="com.intellij.plugins.haxe.lang.RegexLanguageInjector"/>
    <lang.elementManipulator forClass="com.intellij.plugins.haxe.lang.psi.HaxeRegularExpressionLiteral"
                             implementationClass="com.intellij.plugins.haxe.lang.psi.manipulators.HaxeRegularExpressionLiteralManipulator"/>

    <moveFileHandler implementation="com.intellij.plugins.haxe.ide.refactoring.move.HaxeFileMoveHandler"/>

    <codeInsight.lineMarkerProvider language="Haxe" implementationClass="com.intellij.plugins.haxe.ide.HaxeLineMarkerProvider"/>
    <codeInsight.gotoSuper language="Haxe" implementationClass="com.intellij.plugins.haxe.ide.HaxeGotoSuperHandler"/>

    <codeInsight.overrideMethod language="Haxe"
                                implementationClass="com.intellij.plugins.haxe.ide.generation.HaxeOverrideMethodHandler"/>
    <codeInsight.implementMethod language="Haxe"
                                 implementationClass="com.intellij.plugins.haxe.ide.generation.HaxeImplementMethodHandler"/>
    <codeInsight.parameterInfo language="Haxe"
                               implementationClass="com.intellij.plugins.haxe.ide.info.HaxeParameterInfoHandler"/>

    <colorSettingsPage implementation="com.intellij.plugins.haxe.ide.highlight.HaxeColorSettingsPage"/>
    <additionalTextAttributes scheme="Default" file="colorSchemes/HaxeDefault.xml"/>
    <additionalTextAttributes scheme="Darcula" file="colorSchemes/HaxeDefault.xml"/>

    <codeStyleSettingsProvider implementation="com.intellij.plugins.haxe.ide.formatter.settings.HaxeCodeStyleSettingsProvider"/>
    <langCodeStyleSettingsProvider implementation="com.intellij.plugins.haxe.ide.formatter.settings.HaxeLanguageCodeStyleSettingsProvider"/>

    <quoteHandler fileType="Haxe" className="com.intellij.plugins.haxe.ide.HaxeQuoteHandler"/>

    <completion.contributor language="any" implementationClass="com.intellij.plugins.haxe.ide.HaxeKeywordCompletionContributor"/>
    <completion.contributor language="Haxe" implementationClass="com.intellij.plugins.haxe.ide.HaxeClassNameCompletionContributor"/>
    <completion.contributor language="Haxe" implementationClass="com.intellij.plugins.haxe.ide.HaxeSmartCompletionContributor"/>

    <configurationType implementation="com.intellij.plugins.haxe.runner.HaxeRunConfigurationType"/>
    <configurationType implementation="com.intellij.plugins.haxe.runner.debugger.hxcpp.HXCPPRemoteRunConfigurationType"/>

    <moduleService serviceInterface="com.intellij.plugins.haxe.ide.module.HaxeModuleSettings"
                   serviceImplementation="com.intellij.plugins.haxe.ide.module.HaxeModuleSettings"/>

    <internalFileTemplate name="Haxe Class"/>
    <internalFileTemplate name="Haxe Interface"/>
    <internalFileTemplate name="Haxe Enum"/>
    <internalFileTemplate name="NMML Project File"/>

    <liveTemplateMacro implementation="com.intellij.plugins.haxe.ide.template.macro.HaxeArrayVariableMacro"/>
    <liveTemplateMacro implementation="com.intellij.plugins.haxe.ide.template.macro.HaxeSuggestIndexNameMacro"/>
    <liveTemplateMacro implementation="com.intellij.plugins.haxe.ide.template.macro.HaxeSuggestVariableNameMacro"/>

    <liveTemplateContext implementation="com.intellij.plugins.haxe.ide.template.HaxeTemplateContextType"/>
    <defaultLiveTemplatesProvider implementation="com.intellij.plugins.haxe.ide.template.HaxeDefaultLiveTemplatesProvider"/>

    <fileBasedIndex implementation="com.intellij.plugins.haxe.ide.index.HaxeComponentIndex"/>
    <fileBasedIndex implementation="com.intellij.plugins.haxe.ide.index.HaxeInheritanceIndex"/>
    <fileBasedIndex implementation="com.intellij.plugins.haxe.ide.index.HaxeTypeDefInheritanceIndex"/>
    <fileBasedIndex implementation="com.intellij.plugins.haxe.ide.index.HaxeComponentFileNameIndex"/>
    <gotoClassContributor implementation="com.intellij.plugins.haxe.ide.HaxeClassContributor"/>

    <definitionsSearch implementation="com.intellij.plugins.haxe.ide.index.HaxeInheritanceDefinitionsSearchExecutor"/>

    <projectService serviceInterface="com.intellij.plugins.haxe.config.HaxeProjectSettings"
                    serviceImplementation="com.intellij.plugins.haxe.config.HaxeProjectSettings"/>
    <projectService serviceInterface="com.intellij.plugins.haxe.lang.psi.HaxeClassResolveCache"
                    serviceImplementation="com.intellij.plugins.haxe.lang.psi.HaxeClassResolveCache"/>
    <projectConfigurable instance="com.intellij.plugins.haxe.config.HaxeSettingsConfigurable" id="haxe.settings" key="haxe.settings.name"
                         bundle="com.intellij.plugins.haxe.HaxeBundle" nonDefaultProject="true"/>

    <annotator language="Haxe" implementationClass="com.intellij.plugins.haxe.ide.annotator.HaxeColorAnnotator"/>
    <annotator language="Haxe" implementationClass="com.intellij.plugins.haxe.ide.annotator.HaxeTypeAnnotator"/>

    <localInspection language="XML" shortName="NMEBuildDirectory" bundle="com.intellij.plugins.haxe.HaxeBundle"
                     key="haxe.inspections.nme.build.directory" groupKey="haxe.inspections.group.name" enabledByDefault="true"
                     level="WARNING" implementationClass="com.intellij.plugins.haxe.codeInspection.NMEBuildDirectoryInspection"/>

    <localInspection language="Haxe" shortName="HaxeUnusedImport" bundle="com.intellij.plugins.haxe.HaxeBundle"
                     key="haxe.inspection.unused.import.name"
                     groupKey="inspections.group.name" enabledByDefault="true"
                     implementationClass="com.intellij.plugins.haxe.ide.inspections.HaxeUnusedImportInspection"/>

    <localInspection language="Haxe" shortName="HaxeUnresolvedSymbol" bundle="com.intellij.plugins.haxe.HaxeBundle"
                     key="haxe.inspection.unresolved.symbol"
                     groupKey="inspections.group.name" enabledByDefault="true"
                     implementationClass="com.intellij.plugins.haxe.ide.inspections.HaxeUnresolvedSymbolInspection"/>
  </extensions>

  <actions>
    <action id="Haxe.NewHaxeClass" class="com.intellij.plugins.haxe.ide.actions.CreateClassAction"
            text="Haxe Class" description="Create new Haxe class/interface/enum">
      <add-to-group group-id="NewGroup" anchor="before" relative-to-action="NewFile"/>
    </action>
    <action id="Haxe.NewNMMLFile" class="com.intellij.plugins.haxe.ide.actions.CreateNMMLFileAction"
            text="NMML file" description="Create new NMML file">
      <add-to-group group-id="NewGroup" anchor="before" relative-to-action="NewFromTemplate"/>
    </action>
    <action id="Generate.GetAccessor.Haxe" class="com.intellij.plugins.haxe.ide.generation.HaxeGenerateGetterAction"
            text="Getter">
      <add-to-group anchor="first" group-id="GenerateGroup"/>
    </action>
    <action id="Generate.SetAccessor.Haxe" class="com.intellij.plugins.haxe.ide.generation.HaxeGenerateSetterAction"
            text="Setter">
      <add-to-group anchor="after" relative-to-action="Generate.GetAccessor.Haxe" group-id="GenerateGroup"/>
    </action>
    <action id="Generate.GetSetAccessor.Haxe" class="com.intellij.plugins.haxe.ide.generation.HaxeGenerateGetterSetterAction"
            text="Getter and Setter">
      <add-to-group anchor="after" relative-to-action="Generate.SetAccessor.Haxe" group-id="GenerateGroup"/>
    </action>
  </actions>
</idea-plugin><|MERGE_RESOLUTION|>--- conflicted
+++ resolved
@@ -19,13 +19,10 @@
   <description>Support for Haxe programming language</description>
   <change-notes>
     <![CDATA[
-<<<<<<< HEAD
-=======
       <p>0.7.1:</p>
       <ul>
         <li>Bug fixes for  13.1.1</li>
       </ul>
->>>>>>> 7e7f3790
       <p>0.7:</p>
       <ul>
         <li>Bug fixes</li>
@@ -175,11 +172,7 @@
       </ul>
       ]]>
   </change-notes>
-<<<<<<< HEAD
-  <version>0.7</version>
-=======
   <version>0.7.1</version>
->>>>>>> 7e7f3790
   <vendor>JetBrains</vendor>
   <idea-version since-build="132.400"/>
   <depends>com.intellij.modules.java</depends><!-- Rich platform which contains compiler abstraction -->
