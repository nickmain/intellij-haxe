--- conflicted
+++ resolved
@@ -30,13 +30,10 @@
 import com.intellij.plugins.haxe.model.type.HaxeTypeCompatible;
 import com.intellij.plugins.haxe.model.type.HaxeTypeResolver;
 import com.intellij.plugins.haxe.model.type.ResultHolder;
-<<<<<<< HEAD
 import com.intellij.plugins.haxe.model.resolver.HaxeResolver2Dummy;
-=======
 import com.intellij.plugins.haxe.util.HaxeAbstractEnumUtil;
 import com.intellij.plugins.haxe.util.HaxeResolveUtil;
 import com.intellij.plugins.haxe.util.PsiFileUtils;
->>>>>>> edc202d3
 import com.intellij.psi.*;
 import com.intellij.psi.util.PsiTreeUtil;
 import org.jetbrains.annotations.NotNull;
@@ -91,13 +88,10 @@
     final AnnotationHolder holder
   ) {
     final ResultHolder type1 = HaxeTypeResolver.getTypeFromTypeTag(tag, erroredElement);
-<<<<<<< HEAD
     final ResultHolder type2 = HaxeTypeResolver.getPsiElementType(initExpression, new HaxeResolver2Dummy());
     // @TODO: false should check if is static context
-=======
-    final ResultHolder type2 = getTypeFromVarInit(initExpression);
-
->>>>>>> edc202d3
+    //final ResultHolder type2 = getTypeFromVarInit(initExpression);
+
     final HaxeDocumentModel document = HaxeDocumentModel.fromElement(tag);
     if (!type1.canAssign(type2)) {
       // @TODO: Move to bundle
@@ -129,7 +123,7 @@
       return abstractEnumFieldInitType;
     }
     // fallback to simple init expression
-    return HaxeTypeResolver.getPsiElementType(init);
+    return HaxeTypeResolver.getPsiElementType(init, null);
   }
 }
 
@@ -177,7 +171,6 @@
       holder.createErrorAnnotation(field.getSetterPsi(), "Invalid setter accessor");
     }
 
-<<<<<<< HEAD
     ResultHolder fieldType = field.getResultType();
 
     final HaxeClassModel clazz = field.getDeclaringClass();
@@ -230,9 +223,9 @@
         }
       }
     }
-=======
+
+    // @TODO: CHECK
     checkPropertyAccessorMethods(field, holder);
->>>>>>> edc202d3
 
     if (field.isProperty() && !field.isRealVar() && field.hasInitializer()) {
       final HaxeVarInit psi = field.getInitializerPsi();
@@ -276,7 +269,7 @@
         annotation.registerFix(new HaxeFixer("Add method") {
           @Override
           public void run() {
-            field.getDeclaringClass().addMethod(methodName);
+            //field.getDeclaringClass().addMethod(methodName);
           }
         });
       }
@@ -290,7 +283,7 @@
         annotation.registerFix(new HaxeFixer("Add method") {
           @Override
           public void run() {
-            field.getDeclaringClass().addMethod(methodName);
+            //field.getDeclaringClass().addMethod(methodName);
           }
         });
       }
