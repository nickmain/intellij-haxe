--- conflicted
+++ resolved
@@ -32,11 +32,7 @@
 import com.intellij.plugins.haxe.model.type.ResultHolder;
 import com.intellij.plugins.haxe.model.resolver.HaxeResolver2Dummy;
 import com.intellij.psi.*;
-<<<<<<< HEAD
-=======
 import com.intellij.psi.util.PsiTreeUtil;
-import org.apache.commons.lang.StringUtils;
->>>>>>> 5b989069
 import org.jetbrains.annotations.NotNull;
 
 import java.util.*;
@@ -149,10 +145,12 @@
         if (method == null) {
           Annotation annotation = holder.createErrorAnnotation(field.getGetterPsi(), "Can't find method " + methodName);
           annotation.registerFix(new HaxeCreateMethodsFixer(field.getDeclaringClass(), new HaxeMethodBuilder(methodName, fieldType)));
-        } else {
+        }
+        else {
           ResultHolder methodType = method.getResultType();
           if (!fieldType.canAssign(methodType)) {
-            holder.createErrorAnnotation(method.getReturnTypeTagOrNameOrBasePsi(), "Return type " + methodType + " must match getter type " + fieldType);
+            holder.createErrorAnnotation(method.getReturnTypeTagOrNameOrBasePsi(),
+                                         "Return type " + methodType + " must match getter type " + fieldType);
           }
         }
       }
@@ -166,19 +164,23 @@
             field.getDeclaringClass(),
             new HaxeMethodBuilder(methodName, fieldType, new HaxeArgumentBuilder("value", fieldType))
           ));
-        } else {
+        }
+        else {
           HaxeParametersModel parameters = method.getParameters();
           if (parameters.length() != 1) {
             holder.createErrorAnnotation(method.getReturnTypeTagOrNameOrBasePsi(), "Setter must receive one parameter");
-          } else {
+          }
+          else {
             HaxeParameterModel parameter = parameters.parameters.get(0);
             ResultHolder argType = parameter.getType();
             ResultHolder methodType = method.getResultType();
             if (!fieldType.canAssign(argType)) {
-              holder.createErrorAnnotation(method.getReturnTypeTagOrNameOrBasePsi(), "First argument type " + argType + " must match getter type " + fieldType);
+              holder.createErrorAnnotation(method.getReturnTypeTagOrNameOrBasePsi(),
+                                           "First argument type " + argType + " must match getter type " + fieldType);
             }
             if (!fieldType.canAssign(methodType)) {
-              holder.createErrorAnnotation(method.getReturnTypeTagOrNameOrBasePsi(), "Return type " + methodType + " must match getter type " + fieldType);
+              holder.createErrorAnnotation(method.getReturnTypeTagOrNameOrBasePsi(),
+                                           "Return type " + methodType + " must match getter type " + fieldType);
             }
           }
         }
@@ -226,7 +228,8 @@
       HaxeReferenceExpression expression = type.getReferenceExpression();
       HaxeIdentifier identifier = PsiTreeUtil.getChildOfType(expression, HaxeIdentifier.class);
       check(identifier, holder);
-    } else {
+    }
+    else {
       check(type.getReferenceExpression().getIdentifier(), holder);
     }
   }
