/*
 * Copyright 2000-2013 JetBrains s.r.o.
 * Copyright 2014-2014 AS3Boyan
 * Copyright 2014-2014 Elias Ku
 *
 * Licensed under the Apache License, Version 2.0 (the "License");
 * you may not use this file except in compliance with the License.
 * You may obtain a copy of the License at
 *
 * http://www.apache.org/licenses/LICENSE-2.0
 *
 * Unless required by applicable law or agreed to in writing, software
 * distributed under the License is distributed on an "AS IS" BASIS,
 * WITHOUT WARRANTIES OR CONDITIONS OF ANY KIND, either express or implied.
 * See the License for the specific language governing permissions and
 * limitations under the License.
 */
package com.intellij.plugins.haxe.lang.completion;


/**
 * @author: Fedor.Korotkov
 */
public class ReferenceCompletionTest extends HaxeCompletionTestBase {
  public ReferenceCompletionTest() {
    super("completion", "references");
  }

  public void testTest1() throws Throwable {
    doTest();
  }

  public void testTest2() throws Throwable {
    doTest();
  }

  public void testTest3() throws Throwable {
    doTest();
  }

  public void testTest4() throws Throwable {
    doTest();
  }

  public void testTest5() throws Throwable {
    doTest();
  }

  public void testTest6() throws Throwable {
    doTest();
  }

  public void testTest7() throws Throwable {
    doTest();
  }

  public void testTest8() throws Throwable {
    doTest();
  }

  public void testTest9() throws Throwable {
    doTest();
  }

  public void testSelfMethod() throws Throwable {
    doTest();
  }

  public void testThisMembers() throws Throwable {
    doTest();
  }

  public void testClassName() throws Throwable {
    myFixture.configureByFiles("ClassName.hx", "com/util/ClassFactory.hx");
    doTestVariantsInner("ClassName.txt");
  }
  public void testClassName2() throws Throwable {
    doTest();
  }

  public void testImportInStatement() throws Throwable {
    myFixture.configureByFiles("ImportInStatement.hx", "com/util/ClassFactory.hx");
    doTestVariantsInner("ImportInStatement.txt");
  }

  public void testPackageCompletionInPackageStatement1() {
    myFixture.addFileToProject("com/bar/Bar.hx", "");
    configureFileByText("Baz.hx", "package <caret>");
    myFixture.completeBasic();
    checkCompletion(CheckType.INCLUDES, "com");
  }

  public void testPackageCompletionInPackageStatement2() {
    myFixture.addFileToProject("com/bar/Bar.hx", "");
    myFixture.addFileToProject("com/baz/Baz.hx", "");
    configureFileByText("Foo.hx", "package com.b<caret>");
    myFixture.completeBasic();
    checkCompletion(CheckType.INCLUDES, "bar", "baz");
  }

  public void testPackageCompletionInImportStatement1() {
    myFixture.addFileToProject("com/bar/Bar.hx", "");
    myFixture.addFileToProject("com/baz/Baz.hx", "");
    configureFileByText("Foo.hx", "import <caret>");
    myFixture.completeBasic();
    checkCompletion(CheckType.INCLUDES, "com");
  }

  public void testPackageCompletionInImportStatement2() {
    myFixture.addFileToProject("com/bar/Bar.hx", "");
    myFixture.addFileToProject("com/baz/Baz.hx", "");
    configureFileByText("Foo.hx", "import com.b<caret>");
    myFixture.completeBasic();
    checkCompletion(CheckType.INCLUDES, "bar", "baz");
  }

  public void testPackageCompletionInImportStatement3() {
    myFixture.addFileToProject("com/foo/Bar.hx", "package com.foo;\nclass Bar {}");
    myFixture.addFileToProject("com/foo/Baz.hx", "package com.foo;\nclass Baz {}");
    configureFileByText("Foo.hx", "import com.foo.B<caret>");
    myFixture.completeBasic();
    checkCompletion(CheckType.INCLUDES, "Bar", "Baz");
  }

  public void testPrivateMethod() throws Throwable {
    myFixture.configureByFiles("PrivateMethod.hx", "com/util/ClassFactory.hx");
    doTestVariantsInner("PrivateMethod.txt");
  }

  public void testPublicGetter() throws Throwable {
    myFixture.configureByFiles("PublicGetter.hx", "com/util/ClassFactory.hx");
    doTestVariantsInner("PublicGetter.txt");
  }

  public void testSelfPrivateMethod() throws Throwable {
    doTest();
  }

  public void testStdType1() throws Throwable {
    myFixture.configureByFiles("StdType1.hx", "std/String.hx");
    doTestVariantsInner("StdType1.txt");
  }

  public void testStdType2() throws Throwable {
    myFixture.configureByFiles("StdType2.hx", "std/String.hx", "std/Array.hx");
    doTestVariantsInner("StdType2.txt");
  }

  public void testUsingUtil1() throws Throwable {
    myFixture.configureByFiles("UsingUtil1.hx", "com/util/MathUtil.hx", "std/String.hx", "std/StdTypes.hx");
    doTestVariantsInner("UsingUtil1.txt");
  }

  public void testUsingUtil2() throws Throwable {
    myFixture.configureByFiles("UsingUtil2.hx", "com/util/MathUtil.hx", "std/String.hx", "std/StdTypes.hx");
    doTestVariantsInner("UsingUtil2.txt");
  }

  public void testUsingUtil3() throws Throwable {
    myFixture.configureByFiles("UsingUtil3.hx", "com/util/Tools.hx", "com/util/StringUtil.hx", "com/util/MathUtil.hx", "std/String.hx", "std/StdTypes.hx");
    doTestVariantsInner("UsingUtil3.txt");
  }

  //https://github.com/TiVo/intellij-haxe/issues/28
  public void testTypedefOptionalField() throws Throwable {
    myFixture.configureByFiles("TypedefOptionalField.hx");
    doTestVariantsInner("TypedefOptionalField.txt");
  }

  //https://github.com/TiVo/intellij-haxe/issues/262
  public void testStaticMember() throws Throwable {
    doTest();
  }

  //https://github.com/TiVo/intellij-haxe/issues/262
  public void testStaticField() throws Throwable {
    doTest();
  }

  public void testAutodetectMethod() throws Throwable {
    doTestInclude();
  }

  public void testAutodetectMethod2() throws Throwable {
    doTestInclude();
  }

  public void testAutodetectConstant() throws Throwable {
    doTestInclude();
  }

  public void testAutodetectProperties() throws Throwable {
    doTestInclude();
  }

  public void testAbstractThisSemantics() throws Throwable {
    doTestInclude();
  }

  public void testStringCode() throws Throwable {
    doTestInclude();
  }

  public void testLocalTypedef() throws Throwable {
    myFixture.configureByFiles("com/testing/LocalTypedef.hx", "com/util/Bar.hx");
    doTestVariantsInner("com/testing/LocalTypedef.txt");
  }

  public void testGenericFromSuperPackage() throws Throwable {
    myFixture.configureByFiles("generic1/clients/Client.hx", "generic1/GenericInSuperPackage.hx");
    doTestVariantsInner("generic1/clients/Client.txt");
  }

  public void testLowerCase() throws Throwable {
    myFixture.configureByFiles("LowerCase.hx", "com/util/Bar.hx", "std/String.hx", "std/Array.hx", "std/StdTypes.hx");
    doTestVariantsInner("LowerCase.txt");
  }

  public void testRootPackageName() throws Throwable {
    myFixture.configureByFiles("com/testing/RootPackageName.hx", "std/String.hx", "std/StdTypes.hx");
    doTestVariantsInner("com/testing/RootPackageName.txt");
    myFixture.configureByFiles("com/testing/RootPackageName2.hx", "std/String.hx", "std/StdTypes.hx");
    doTestVariantsInner("com/testing/RootPackageName2.txt");
    myFixture.configureByFiles("com/testing/RootPackageName3.hx", "com/testing/subs/PackageData.hx", "std/String.hx", "std/StdTypes.hx");
    doTestVariantsInner("com/testing/RootPackageName3.txt");
  }

  public void testAnonymousExtends() throws Throwable {
    doTestInclude();
  }

  public void testImportGenericSubType() throws Throwable {
    myFixture.configureByFiles("ImportGenericSubType.hx", "generic1/ClassWithGenericSubClass.hx", "std/StdTypes.hx");
    doTestVariantsInner("ImportGenericSubType.txt");
  }

<<<<<<< HEAD
  public void testAbstractEnumFields() throws Throwable {
    doTestInclude("com/util/SampleAbstractEnum.hx");
  }

  public void testAbstractEnumFields2() throws Throwable {
    doTestInclude("com/util/SampleAbstractEnum.hx");
  }

  public void testAbstractEnumFields3() throws Throwable {
    doTestInclude("com/util/SampleAbstractEnum.hx");
  }

  //public void testUsingStringTools() throws Throwable {
  //  myFixture.configureByFiles("UsingStringTools.hx", "std/StringTools.hx", "std/String.hx", "std/StdTypes.hx");
  //  doTestVariantsInner("UsingStringTools.txt");
  //}

=======
  public void testNullTypedef() throws Throwable {
    myFixture.configureByFiles("NullTypedef.hx", "std/StdTypes.hx", "std/String.hx");
    doTestVariantsInner("NullTypedef.txt");
  }

  public void testRefTypedef() throws Throwable {
    myFixture.configureByFiles("RefTypedef.hx", "std/String.hx");
    doTestVariantsInner("RefTypedef.txt");
  }

>>>>>>> 3efc7cd7
  // @TODO: Temporarily disabled. Not being recognized for an unknown reason.
  /*
  public void testExtensionMethod1() throws Throwable {
    doTestInclude("ExtensionMethodExt.hx");
  }
  */

  public void testExtensions() throws Throwable {
    for (int i = 1; i <= 5; i++) {
      String filename = "Extensions" + i;
      myFixture.configureByFiles(filename + ".hx", "extensions/Stuff.hx");
      doTestVariantsInner(filename + ".txt");
    }
  }
}<|MERGE_RESOLUTION|>--- conflicted
+++ resolved
@@ -234,7 +234,16 @@
     doTestVariantsInner("ImportGenericSubType.txt");
   }
 
-<<<<<<< HEAD
+  public void testNullTypedef() throws Throwable {
+    myFixture.configureByFiles("NullTypedef.hx", "std/StdTypes.hx", "std/String.hx");
+    doTestVariantsInner("NullTypedef.txt");
+  }
+
+  public void testRefTypedef() throws Throwable {
+    myFixture.configureByFiles("RefTypedef.hx", "std/String.hx");
+    doTestVariantsInner("RefTypedef.txt");
+  }
+
   public void testAbstractEnumFields() throws Throwable {
     doTestInclude("com/util/SampleAbstractEnum.hx");
   }
@@ -252,18 +261,6 @@
   //  doTestVariantsInner("UsingStringTools.txt");
   //}
 
-=======
-  public void testNullTypedef() throws Throwable {
-    myFixture.configureByFiles("NullTypedef.hx", "std/StdTypes.hx", "std/String.hx");
-    doTestVariantsInner("NullTypedef.txt");
-  }
-
-  public void testRefTypedef() throws Throwable {
-    myFixture.configureByFiles("RefTypedef.hx", "std/String.hx");
-    doTestVariantsInner("RefTypedef.txt");
-  }
-
->>>>>>> 3efc7cd7
   // @TODO: Temporarily disabled. Not being recognized for an unknown reason.
   /*
   public void testExtensionMethod1() throws Throwable {
