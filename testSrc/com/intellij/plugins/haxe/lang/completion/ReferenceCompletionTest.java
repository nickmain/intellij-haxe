--- conflicted
+++ resolved
@@ -225,7 +225,11 @@
     doTestInclude();
   }
 
-<<<<<<< HEAD
+  public void testImportGenericSubType() throws Throwable {
+    myFixture.configureByFiles("ImportGenericSubType.hx", "generic1/ClassWithGenericSubClass.hx", "std/StdTypes.hx");
+    doTestVariantsInner("ImportGenericSubType.txt");
+  }
+
   public void testNullTypedef() throws Throwable {
     myFixture.configureByFiles("NullTypedef.hx", "std/StdTypes.hx", "std/String.hx");
     doTestVariantsInner("NullTypedef.txt");
@@ -234,11 +238,6 @@
   public void testRefTypedef() throws Throwable {
     myFixture.configureByFiles("RefTypedef.hx", "std/String.hx");
     doTestVariantsInner("RefTypedef.txt");
-=======
-  public void testImportGenericSubType() throws Throwable {
-    myFixture.configureByFiles("ImportGenericSubType.hx", "generic1/ClassWithGenericSubClass.hx", "std/StdTypes.hx");
-    doTestVariantsInner("ImportGenericSubType.txt");
->>>>>>> 3e83baee
   }
 
   // @TODO: Temporarily disabled. Not being recognized for an unknown reason.
