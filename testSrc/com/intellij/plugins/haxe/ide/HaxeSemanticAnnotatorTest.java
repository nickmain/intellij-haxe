/*
 * Copyright 2000-2013 JetBrains s.r.o.
 * Copyright 2014-2015 AS3Boyan
 * Copyright 2014-2014 Elias Ku
 *
 * Licensed under the Apache License, Version 2.0 (the "License");
 * you may not use this file except in compliance with the License.
 * You may obtain a copy of the License at
 *
 * http://www.apache.org/licenses/LICENSE-2.0
 *
 * Unless required by applicable law or agreed to in writing, software
 * distributed under the License is distributed on an "AS IS" BASIS,
 * WITHOUT WARRANTIES OR CONDITIONS OF ANY KIND, either express or implied.
 * See the License for the specific language governing permissions and
 * limitations under the License.
 */
package com.intellij.plugins.haxe.ide;

import com.intellij.codeInsight.intention.IntentionAction;
import com.intellij.codeInspection.DefaultHighlightVisitorBasedInspection;
import com.intellij.lang.LanguageAnnotators;
import com.intellij.openapi.fileEditor.FileDocumentManager;
import com.intellij.plugins.haxe.HaxeCodeInsightFixtureTestCase;
import com.intellij.plugins.haxe.HaxeLanguage;
import com.intellij.plugins.haxe.ide.annotator.HaxeTypeAnnotator;
import com.intellij.util.ArrayUtil;
import org.apache.commons.lang.StringUtils;

import java.util.Arrays;

public class HaxeSemanticAnnotatorTest extends HaxeCodeInsightFixtureTestCase {
  @Override
  protected String getBasePath() {
    return "/annotation.semantic/";
  }

  private void doTestNoFix(boolean checkWarnings, boolean checkInfos, boolean checkWeakWarnings, String... additionalFiles) throws Exception {
    myFixture.configureByFiles(ArrayUtil.mergeArrays(new String[]{getTestName(false) + ".hx"}, additionalFiles));
    final HaxeTypeAnnotator annotator = new HaxeTypeAnnotator();
    LanguageAnnotators.INSTANCE.addExplicitExtension(HaxeLanguage.INSTANCE, annotator);
    myFixture.enableInspections(new DefaultHighlightVisitorBasedInspection.AnnotatorBasedInspection());
    myFixture.testHighlighting(true, false, false);
  }

  private void doTestNoFixWithWarnings(String... additionalFiles) throws Exception {
    doTestNoFix(true, false, false, additionalFiles);
  }

  private void doTestNoFixWithoutWarnings(String... additionalFiles) throws Exception {
    doTestNoFix(false, false, false, additionalFiles);
  }

  private void doTest(String... filters) throws Exception {
    doTestNoFixWithoutWarnings();
    for (final IntentionAction action : myFixture.getAvailableIntentions()) {
      if (Arrays.asList(filters).contains(action.getText())) {
        System.out.println("Applying intent " + action.getText());
        myFixture.launchAction(action);
      } else {
        System.out.println("Ignoring intent " + action.getText() + ", not matching " + StringUtils.join(filters, ","));
      }
    }
    FileDocumentManager.getInstance().saveAllDocuments();
    myFixture.checkResultByFile(getTestName(false) + "_expected.hx");
  }

  public void testFixPackage() throws Exception {
    doTest("Fix package");
  }

  public void testRemoveOverride() throws Exception {
    doTest("Remove override");
  }

  public void testRemoveFinal() throws Exception {
    doTest("Remove @:final from Base.test");
  }

  public void testChangeArgumentType() throws Exception {
    doTest("Change type");
  }

  public void testRemoveArgumentInit() throws Exception {
    doTest("Remove init");
  }

  public void testInterfaceMethodsShouldHaveTypeTags() throws Exception {
    doTestNoFixWithWarnings();
  }

  public void testOptionalWithInitWarning() throws Exception {
    doTestNoFixWithWarnings();
  }

  public void testNonOptionalArgumentsAfterOptionalOnes() throws Exception {
    doTestNoFixWithWarnings();
  }

  public void testNonConstantArgument() throws Exception {
    doTestNoFixWithWarnings();
  }

  public void testConstructorMustNotBeStatic() throws Exception {
    doTestNoFixWithWarnings();
  }

  public void testInitMagicMethodShouldBeStatic() throws Exception {
    doTestNoFixWithWarnings();
  }

  public void testRepeatedArgumentName() throws Exception {
    doTestNoFixWithWarnings();
  }

  public void testAbstractFromTo() throws Exception {
    doTestNoFixWithWarnings();
  }

  public void testNullFunction() throws Exception {
    doTestNoFixWithWarnings();
  }

  public void testOverrideVisibility() throws Exception {
    doTestNoFixWithWarnings();
  }

  public void testUcFirstClassName() throws Exception {
    doTest("Change name");
  }

  public void testUcFirstClassName2() throws Exception {
    doTestNoFixWithWarnings();
  }

  public void testRepeatedFields() throws Exception {
    doTestNoFixWithWarnings();
  }

  public void testPropertiesSimpleCheck() throws Exception {
    doTestNoFixWithWarnings();
  }

  public void testPropertyAllowNonConstantInitialization() throws Exception {
    doTestNoFixWithWarnings();
  }

  public void testOverrideSignature() throws Exception {
    doTest("Remove argument");
  }

  public void testOverrideSignature2() throws Exception {
    doTestNoFixWithWarnings();
  }

  public void testOverrideSignature3() throws Exception {
    doTest("Remove argument");
  }

  public void testOverrideSignature4() throws Exception {
    doTest("Remove argument");
  }

  public void testImplementSignature() throws Exception {
    doTestNoFixWithWarnings();
  }

  public void testImplementExternInterface() throws Exception {
    doTestNoFixWithWarnings();
  }

  public void testSimpleAssignUnknownGeneric() throws Exception {
    doTestNoFixWithWarnings();
  }

  public void testExtendsAnonymousType() throws Exception {
    doTestNoFixWithWarnings();
  }

  public void testExtendsSelf() throws Exception {
    doTestNoFixWithWarnings("test/Bar.hx", "test/IBar.hx", "test/TBar.hx");
  }

<<<<<<< HEAD
  public void testVariableRedefinition() throws Exception {
=======
  public void testFieldInitializerCheck() throws Exception {
>>>>>>> fd0667cc
    doTestNoFixWithWarnings();
  }
}<|MERGE_RESOLUTION|>--- conflicted
+++ resolved
@@ -181,11 +181,11 @@
     doTestNoFixWithWarnings("test/Bar.hx", "test/IBar.hx", "test/TBar.hx");
   }
 
-<<<<<<< HEAD
+  public void testFieldInitializerCheck() throws Exception {
+    doTestNoFixWithWarnings();
+  }
+
   public void testVariableRedefinition() throws Exception {
-=======
-  public void testFieldInitializerCheck() throws Exception {
->>>>>>> fd0667cc
     doTestNoFixWithWarnings();
   }
 }