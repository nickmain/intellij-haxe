/*
 * Copyright 2000-2013 JetBrains s.r.o.
 * Copyright 2014-2014 AS3Boyan
 * Copyright 2014-2014 Elias Ku
 *
 * Licensed under the Apache License, Version 2.0 (the "License");
 * you may not use this file except in compliance with the License.
 * You may obtain a copy of the License at
 *
 * http://www.apache.org/licenses/LICENSE-2.0
 *
 * Unless required by applicable law or agreed to in writing, software
 * distributed under the License is distributed on an "AS IS" BASIS,
 * WITHOUT WARRANTIES OR CONDITIONS OF ANY KIND, either express or implied.
 * See the License for the specific language governing permissions and
 * limitations under the License.
 */

// This is a generated file. Not intended for manual editing.
package com.intellij.plugins.haxe.lang.lexer;

import com.intellij.psi.tree.IElementType;
import com.intellij.psi.PsiElement;
import com.intellij.lang.ASTNode;
import com.intellij.plugins.haxe.lang.psi.impl.*;

public interface HaxeTokenTypes {

  IElementType ABSTRACT_CLASS_DECLARATION = new HaxeElementType("ABSTRACT_CLASS_DECLARATION");
  IElementType ACCESS = new HaxeElementType("ACCESS");
  IElementType ADDITIVE_EXPRESSION = new HaxeElementType("ADDITIVE_EXPRESSION");
  IElementType ANONYMOUS_FUNCTION_DECLARATION = new HaxeElementType("ANONYMOUS_FUNCTION_DECLARATION");
  IElementType ANONYMOUS_TYPE = new HaxeElementType("ANONYMOUS_TYPE");
  IElementType ANONYMOUS_TYPE_BODY = new HaxeElementType("ANONYMOUS_TYPE_BODY");
  IElementType ANONYMOUS_TYPE_FIELD = new HaxeElementType("ANONYMOUS_TYPE_FIELD");
  IElementType ANONYMOUS_TYPE_FIELD_LIST = new HaxeElementType("ANONYMOUS_TYPE_FIELD_LIST");
  IElementType ARRAY_ACCESS_EXPRESSION = new HaxeElementType("ARRAY_ACCESS_EXPRESSION");
  IElementType ARRAY_LITERAL = new HaxeElementType("ARRAY_LITERAL");
  IElementType ASSIGN_EXPRESSION = new HaxeElementType("ASSIGN_EXPRESSION");
  IElementType ASSIGN_OPERATION = new HaxeElementType("ASSIGN_OPERATION");
  IElementType AUTO_BUILD_MACRO = new HaxeElementType("AUTO_BUILD_MACRO");
  IElementType BIND_META = new HaxeElementType("BIND_META");
  IElementType BITMAP_META = new HaxeElementType("BITMAP_META");
  IElementType BITWISE_EXPRESSION = new HaxeElementType("BITWISE_EXPRESSION");
  IElementType BIT_OPERATION = new HaxeElementType("BIT_OPERATION");
  IElementType BLOCK_STATEMENT = new HaxeElementType("BLOCK_STATEMENT");
  IElementType BREAK_STATEMENT = new HaxeElementType("BREAK_STATEMENT");
  IElementType BUILD_MACRO = new HaxeElementType("BUILD_MACRO");
  IElementType CALL_EXPRESSION = new HaxeElementType("CALL_EXPRESSION");
  IElementType CAST_EXPRESSION = new HaxeElementType("CAST_EXPRESSION");
  IElementType CATCH_STATEMENT = new HaxeElementType("CATCH_STATEMENT");
  IElementType CLASS_BODY = new HaxeElementType("CLASS_BODY");
  IElementType CLASS_DECLARATION = new HaxeElementType("CLASS_DECLARATION");
  IElementType COMPARE_EXPRESSION = new HaxeElementType("COMPARE_EXPRESSION");
  IElementType COMPARE_OPERATION = new HaxeElementType("COMPARE_OPERATION");
  IElementType COMPONENT_NAME = new HaxeElementType("COMPONENT_NAME");
<<<<<<< HEAD
  IElementType CONSTRUCTOR_NAME = new HaxeElementType("CONSTRUCTOR_NAME");
=======
  IElementType CONDITIONAL = new HaxeElementType("CONDITIONAL");
>>>>>>> 4c1dde06
  IElementType CONTINUE_STATEMENT = new HaxeElementType("CONTINUE_STATEMENT");
  IElementType CORE_API_META = new HaxeElementType("CORE_API_META");
  IElementType CUSTOM_META = new HaxeElementType("CUSTOM_META");
  IElementType DEBUG_META = new HaxeElementType("DEBUG_META");
  IElementType DECLARATION_ATTRIBUTE = new HaxeElementType("DECLARATION_ATTRIBUTE");
  IElementType DEFAULT_CASE = new HaxeElementType("DEFAULT_CASE");
  IElementType DO_WHILE_STATEMENT = new HaxeElementType("DO_WHILE_STATEMENT");
  IElementType ENUM_BODY = new HaxeElementType("ENUM_BODY");
  IElementType ENUM_CONSTRUCTOR_PARAMETERS = new HaxeElementType("ENUM_CONSTRUCTOR_PARAMETERS");
  IElementType ENUM_DECLARATION = new HaxeElementType("ENUM_DECLARATION");
  IElementType ENUM_VALUE_DECLARATION = new HaxeElementType("ENUM_VALUE_DECLARATION");
  IElementType EXPRESSION = new HaxeElementType("EXPRESSION");
  IElementType EXPRESSION_LIST = new HaxeElementType("EXPRESSION_LIST");
  IElementType EXTENDS_DECLARATION = new HaxeElementType("EXTENDS_DECLARATION");
  IElementType EXTERN_CLASS_DECLARATION = new HaxeElementType("EXTERN_CLASS_DECLARATION");
  IElementType EXTERN_CLASS_DECLARATION_BODY = new HaxeElementType("EXTERN_CLASS_DECLARATION_BODY");
  IElementType EXTERN_FUNCTION_DECLARATION = new HaxeElementType("EXTERN_FUNCTION_DECLARATION");
  IElementType EXTERN_OR_PRIVATE = new HaxeElementType("EXTERN_OR_PRIVATE");
  IElementType FAKE_ENUM_META = new HaxeElementType("FAKE_ENUM_META");
<<<<<<< HEAD
  IElementType FINAL_META = new HaxeElementType("FINAL_META");
=======
  IElementType FAT_ARROW_EXPRESSION = new HaxeElementType("FAT_ARROW_EXPRESSION");
>>>>>>> 4c1dde06
  IElementType FOR_STATEMENT = new HaxeElementType("FOR_STATEMENT");
  IElementType FUNCTION_DECLARATION_WITH_ATTRIBUTES = new HaxeElementType("FUNCTION_DECLARATION_WITH_ATTRIBUTES");
  IElementType FUNCTION_LITERAL = new HaxeElementType("FUNCTION_LITERAL");
  IElementType FUNCTION_PROTOTYPE_DECLARATION_WITH_ATTRIBUTES = new HaxeElementType("FUNCTION_PROTOTYPE_DECLARATION_WITH_ATTRIBUTES");
  IElementType FUNCTION_TYPE = new HaxeElementType("FUNCTION_TYPE");
  IElementType GENERIC_LIST_PART = new HaxeElementType("GENERIC_LIST_PART");
  IElementType GENERIC_PARAM = new HaxeElementType("GENERIC_PARAM");
  IElementType GETTER_META = new HaxeElementType("GETTER_META");
  IElementType HACK_META = new HaxeElementType("HACK_META");
  IElementType IDENTIFIER = new HaxeElementType("IDENTIFIER");
  IElementType IF_STATEMENT = new HaxeElementType("IF_STATEMENT");
  IElementType IMPLEMENTS_DECLARATION = new HaxeElementType("IMPLEMENTS_DECLARATION");
  IElementType IMPORT_STATEMENT_REGULAR = new HaxeElementType("IMPORT_STATEMENT_REGULAR");
  IElementType IMPORT_STATEMENT_WITH_IN_SUPPORT = new HaxeElementType("IMPORT_STATEMENT_WITH_IN_SUPPORT");
  IElementType IMPORT_STATEMENT_WITH_WILDCARD = new HaxeElementType("IMPORT_STATEMENT_WITH_WILDCARD");
  IElementType INHERIT_LIST = new HaxeElementType("INHERIT_LIST");
  IElementType INTERFACE_BODY = new HaxeElementType("INTERFACE_BODY");
  IElementType INTERFACE_DECLARATION = new HaxeElementType("INTERFACE_DECLARATION");
  IElementType ITERABLE = new HaxeElementType("ITERABLE");
  IElementType ITERATOR_EXPRESSION = new HaxeElementType("ITERATOR_EXPRESSION");
  IElementType JS_REQUIRE_META = new HaxeElementType("JS_REQUIRE_META");
  IElementType KEEP_META = new HaxeElementType("KEEP_META");
  IElementType LITERAL_EXPRESSION = new HaxeElementType("LITERAL_EXPRESSION");
  IElementType LOCAL_FUNCTION_DECLARATION = new HaxeElementType("LOCAL_FUNCTION_DECLARATION");
  IElementType LOCAL_VAR_DECLARATION = new HaxeElementType("LOCAL_VAR_DECLARATION");
  IElementType LOCAL_VAR_DECLARATION_PART = new HaxeElementType("LOCAL_VAR_DECLARATION_PART");
  IElementType LOGIC_AND_EXPRESSION = new HaxeElementType("LOGIC_AND_EXPRESSION");
  IElementType LOGIC_OR_EXPRESSION = new HaxeElementType("LOGIC_OR_EXPRESSION");
  IElementType LONG_TEMPLATE_ENTRY = new HaxeElementType("LONG_TEMPLATE_ENTRY");
  IElementType MACRO_CLASS = new HaxeElementType("MACRO_CLASS");
  IElementType MACRO_CLASS_LIST = new HaxeElementType("MACRO_CLASS_LIST");
  IElementType MACRO_META = new HaxeElementType("MACRO_META");
  IElementType META_KEY_VALUE = new HaxeElementType("META_KEY_VALUE");
  IElementType META_META = new HaxeElementType("META_META");
  IElementType MULTIPLICATIVE_EXPRESSION = new HaxeElementType("MULTIPLICATIVE_EXPRESSION");
  IElementType NATIVE_META = new HaxeElementType("NATIVE_META");
  IElementType NEW_EXPRESSION = new HaxeElementType("NEW_EXPRESSION");
  IElementType NO_DEBUG_META = new HaxeElementType("NO_DEBUG_META");
  IElementType NS_META = new HaxeElementType("NS_META");
  IElementType OBJECT_LITERAL = new HaxeElementType("OBJECT_LITERAL");
  IElementType OBJECT_LITERAL_ELEMENT = new HaxeElementType("OBJECT_LITERAL_ELEMENT");
  IElementType OVERLOAD_META = new HaxeElementType("OVERLOAD_META");
  IElementType PACKAGE_STATEMENT = new HaxeElementType("PACKAGE_STATEMENT");
  IElementType PARAMETER = new HaxeElementType("PARAMETER");
  IElementType PARAMETER_LIST = new HaxeElementType("PARAMETER_LIST");
  IElementType PARENTHESIZED_EXPRESSION = new HaxeElementType("PARENTHESIZED_EXPRESSION");
  IElementType PREFIX_EXPRESSION = new HaxeElementType("PREFIX_EXPRESSION");
  IElementType PRIVATE_KEY_WORD = new HaxeElementType("PRIVATE_KEY_WORD");
  IElementType PROPERTY_ACCESSOR = new HaxeElementType("PROPERTY_ACCESSOR");
  IElementType PROPERTY_DECLARATION = new HaxeElementType("PROPERTY_DECLARATION");
  IElementType PROTECTED_META = new HaxeElementType("PROTECTED_META");
  IElementType REFERENCE_EXPRESSION = new HaxeElementType("REFERENCE_EXPRESSION");
  IElementType REGULAR_EXPRESSION_LITERAL = new HaxeElementType("REGULAR_EXPRESSION_LITERAL");
  IElementType REQUIRE_META = new HaxeElementType("REQUIRE_META");
  IElementType RETURN_STATEMENT = new HaxeElementType("RETURN_STATEMENT");
  IElementType RETURN_STATEMENT_WITHOUT_SEMICOLON = new HaxeElementType("RETURN_STATEMENT_WITHOUT_SEMICOLON");
  IElementType SETTER_META = new HaxeElementType("SETTER_META");
  IElementType SHIFT_EXPRESSION = new HaxeElementType("SHIFT_EXPRESSION");
  IElementType SHIFT_OPERATOR = new HaxeElementType("SHIFT_OPERATOR");
  IElementType SHIFT_RIGHT_OPERATOR = new HaxeElementType("SHIFT_RIGHT_OPERATOR");
  IElementType SHORT_TEMPLATE_ENTRY = new HaxeElementType("SHORT_TEMPLATE_ENTRY");
  IElementType SIMPLE_META = new HaxeElementType("SIMPLE_META");
  IElementType STRING_LITERAL_EXPRESSION = new HaxeElementType("STRING_LITERAL_EXPRESSION");
  IElementType SUFFIX_EXPRESSION = new HaxeElementType("SUFFIX_EXPRESSION");
  IElementType SUPER_EXPRESSION = new HaxeElementType("SUPER_EXPRESSION");
  IElementType SWITCH_BLOCK = new HaxeElementType("SWITCH_BLOCK");
  IElementType SWITCH_CASE = new HaxeElementType("SWITCH_CASE");
  IElementType SWITCH_CASE_BLOCK = new HaxeElementType("SWITCH_CASE_BLOCK");
  IElementType SWITCH_CASE_EXPRESSION = new HaxeElementType("SWITCH_CASE_EXPRESSION");
  IElementType SWITCH_STATEMENT = new HaxeElementType("SWITCH_STATEMENT");
  IElementType TERNARY_EXPRESSION = new HaxeElementType("TERNARY_EXPRESSION");
  IElementType THIS_EXPRESSION = new HaxeElementType("THIS_EXPRESSION");
  IElementType THROW_STATEMENT = new HaxeElementType("THROW_STATEMENT");
  IElementType TRY_STATEMENT = new HaxeElementType("TRY_STATEMENT");
  IElementType TYPE = new HaxeElementType("TYPE");
  IElementType TYPEDEF_DECLARATION = new HaxeElementType("TYPEDEF_DECLARATION");
  IElementType TYPE_EXTENDS = new HaxeElementType("TYPE_EXTENDS");
  IElementType TYPE_LIST = new HaxeElementType("TYPE_LIST");
  IElementType TYPE_LIST_PART = new HaxeElementType("TYPE_LIST_PART");
  IElementType TYPE_OR_ANONYMOUS = new HaxeElementType("TYPE_OR_ANONYMOUS");
  IElementType TYPE_PARAM = new HaxeElementType("TYPE_PARAM");
  IElementType TYPE_TAG = new HaxeElementType("TYPE_TAG");
  IElementType UNREFLECTIVE_META = new HaxeElementType("UNREFLECTIVE_META");
  IElementType UNSIGNED_SHIFT_RIGHT_OPERATOR = new HaxeElementType("UNSIGNED_SHIFT_RIGHT_OPERATOR");
  IElementType USING_STATEMENT = new HaxeElementType("USING_STATEMENT");
  IElementType VAR_DECLARATION = new HaxeElementType("VAR_DECLARATION");
  IElementType VAR_DECLARATION_PART = new HaxeElementType("VAR_DECLARATION_PART");
  IElementType VAR_INIT = new HaxeElementType("VAR_INIT");
  IElementType WHILE_STATEMENT = new HaxeElementType("WHILE_STATEMENT");
  IElementType WILDCARD = new HaxeElementType("WILDCARD");

  IElementType CLOSING_QUOTE = new HaxeElementType("CLOSING_QUOTE");
  IElementType CONDITIONAL_STATEMENT_ID = new HaxeElementType("CONDITIONAL_STATEMENT_ID");
  IElementType ID = new HaxeElementType("ID");
  IElementType KABSTRACT = new HaxeElementType("abstract");
  IElementType KAUTOBUILD = new HaxeElementType("@:autoBuild");
  IElementType KBIND = new HaxeElementType("@:bind");
  IElementType KBITMAP = new HaxeElementType("@:bitmap");
  IElementType KBREAK = new HaxeElementType("break");
  IElementType KBUILD = new HaxeElementType("@:build");
  IElementType KCASE = new HaxeElementType("case");
  IElementType KCAST = new HaxeElementType("cast");
  IElementType KCATCH = new HaxeElementType("catch");
  IElementType KCLASS = new HaxeElementType("class");
  IElementType KCONTINUE = new HaxeElementType("continue");
  IElementType KCOREAPI = new HaxeElementType("@:core_api");
  IElementType KDEBUG = new HaxeElementType("@:debug");
  IElementType KDEFAULT = new HaxeElementType("default");
  IElementType KDO = new HaxeElementType("do");
  IElementType KDYNAMIC = new HaxeElementType("dynamic");
  IElementType KELSE = new HaxeElementType("else");
  IElementType KENUM = new HaxeElementType("enum");
  IElementType KEXTENDS = new HaxeElementType("extends");
  IElementType KEXTERN = new HaxeElementType("extern");
  IElementType KFAKEENUM = new HaxeElementType("@:fakeEnum");
  IElementType KFALSE = new HaxeElementType("false");
  IElementType KFINAL = new HaxeElementType("@:final");
  IElementType KFOR = new HaxeElementType("for");
  IElementType KFROM = new HaxeElementType("from");
  IElementType KFUNCTION = new HaxeElementType("function");
  IElementType KGETTER = new HaxeElementType("@:getter");
  IElementType KHACK = new HaxeElementType("@:hack");
  IElementType KIF = new HaxeElementType("if");
  IElementType KIMPLEMENTS = new HaxeElementType("implements");
  IElementType KIMPORT = new HaxeElementType("import");
  IElementType KINLINE = new HaxeElementType("inline");
  IElementType KINTERFACE = new HaxeElementType("interface");
  IElementType KJSREQUIRE = new HaxeElementType("@:jsRequire");
  IElementType KKEEP = new HaxeElementType("@:keep");
  IElementType KMACRO = new HaxeElementType("@:macro");
  IElementType KMACRO2 = new HaxeElementType("macro");
  IElementType KMETA = new HaxeElementType("@:meta");
  IElementType KNATIVE = new HaxeElementType("@:native");
  IElementType KNEVER = new HaxeElementType("never");
  IElementType KNODEBUG = new HaxeElementType("@:nodebug");
  IElementType KNS = new HaxeElementType("@:ns");
  IElementType KNULL = new HaxeElementType("null");
  IElementType KOVERLOAD = new HaxeElementType("@:overload");
  IElementType KOVERRIDE = new HaxeElementType("override");
  IElementType KPACKAGE = new HaxeElementType("package");
  IElementType KPRIVATE = new HaxeElementType("private");
  IElementType KPROTECTED = new HaxeElementType("@:protected");
  IElementType KPUBLIC = new HaxeElementType("public");
  IElementType KREQUIRE = new HaxeElementType("@:require");
  IElementType KRETURN = new HaxeElementType("return");
  IElementType KSETTER = new HaxeElementType("@:setter");
  IElementType KSTATIC = new HaxeElementType("static");
  IElementType KSUPER = new HaxeElementType("super");
  IElementType KSWITCH = new HaxeElementType("switch");
  IElementType KTHIS = new HaxeElementType("this");
  IElementType KTHROW = new HaxeElementType("throw");
  IElementType KTO = new HaxeElementType("to");
  IElementType KTRUE = new HaxeElementType("true");
  IElementType KTRY = new HaxeElementType("try");
  IElementType KTYPEDEF = new HaxeElementType("typedef");
  IElementType KUNTYPED = new HaxeElementType("untyped");
  IElementType KUSING = new HaxeElementType("using");
  IElementType KVAR = new HaxeElementType("var");
  IElementType KWHILE = new HaxeElementType("while");
  IElementType LITFLOAT = new HaxeElementType("LITFLOAT");
  IElementType LITHEX = new HaxeElementType("LITHEX");
  IElementType LITINT = new HaxeElementType("LITINT");
  IElementType LITOCT = new HaxeElementType("LITOCT");
  IElementType LONG_TEMPLATE_ENTRY_END = new HaxeElementType("LONG_TEMPLATE_ENTRY_END");
  IElementType LONG_TEMPLATE_ENTRY_START = new HaxeElementType("LONG_TEMPLATE_ENTRY_START");
  IElementType MACRO_ID = new HaxeElementType("MACRO_ID");
  IElementType OARROW = new HaxeElementType("->");
  IElementType OASSIGN = new HaxeElementType("=");
  IElementType OBIT_AND = new HaxeElementType("&");
  IElementType OBIT_AND_ASSIGN = new HaxeElementType("&=");
  IElementType OBIT_OR = new HaxeElementType("|");
  IElementType OBIT_OR_ASSIGN = new HaxeElementType("|=");
  IElementType OBIT_XOR = new HaxeElementType("^");
  IElementType OBIT_XOR_ASSIGN = new HaxeElementType("^=");
  IElementType OCOLON = new HaxeElementType(":");
  IElementType OCOMMA = new HaxeElementType(",");
  IElementType OCOMPLEMENT = new HaxeElementType("~");
  IElementType OCOND_AND = new HaxeElementType("&&");
  IElementType OCOND_OR = new HaxeElementType("||");
  IElementType ODOT = new HaxeElementType(".");
  IElementType OEQ = new HaxeElementType("==");
  IElementType OFAT_ARROW = new HaxeElementType("=>");
  IElementType OGREATER = new HaxeElementType(">");
  IElementType OGREATER_OR_EQUAL = new HaxeElementType(">=");
  IElementType OIN = new HaxeElementType("in");
  IElementType OLESS = new HaxeElementType("<");
  IElementType OLESS_OR_EQUAL = new HaxeElementType("<=");
  IElementType OMINUS = new HaxeElementType("-");
  IElementType OMINUS_ASSIGN = new HaxeElementType("-=");
  IElementType OMINUS_MINUS = new HaxeElementType("--");
  IElementType OMUL = new HaxeElementType("*");
  IElementType OMUL_ASSIGN = new HaxeElementType("*=");
  IElementType ONEW = new HaxeElementType("new");
  IElementType ONOT = new HaxeElementType("!");
  IElementType ONOT_EQ = new HaxeElementType("!=");
  IElementType OPEN_QUOTE = new HaxeElementType("OPEN_QUOTE");
  IElementType OPLUS = new HaxeElementType("+");
  IElementType OPLUS_ASSIGN = new HaxeElementType("+=");
  IElementType OPLUS_PLUS = new HaxeElementType("++");
  IElementType OQUEST = new HaxeElementType("?");
  IElementType OQUOTIENT = new HaxeElementType("/");
  IElementType OQUOTIENT_ASSIGN = new HaxeElementType("/=");
  IElementType OREMAINDER = new HaxeElementType("%");
  IElementType OREMAINDER_ASSIGN = new HaxeElementType("%=");
  IElementType OSEMI = new HaxeElementType(";");
  IElementType OSHIFT_LEFT = new HaxeElementType("<<");
  IElementType OSHIFT_LEFT_ASSIGN = new HaxeElementType("<<=");
  IElementType OSHIFT_RIGHT_ASSIGN = new HaxeElementType(">>=");
  IElementType OTRIPLE_DOT = new HaxeElementType("...");
  IElementType PLBRACK = new HaxeElementType("[");
  IElementType PLCURLY = new HaxeElementType("{");
  IElementType PLPAREN = new HaxeElementType("(");
  IElementType PPELSE = new HaxeElementType("#else");
  IElementType PPELSEIF = new HaxeElementType("#elseif");
  IElementType PPEND = new HaxeElementType("#end");
  IElementType PPERROR = new HaxeElementType("#error");
  IElementType PPIF = new HaxeElementType("#if");
  IElementType PRBRACK = new HaxeElementType("]");
  IElementType PRCURLY = new HaxeElementType("}");
  IElementType PRPAREN = new HaxeElementType(")");
  IElementType REGULAR_STRING_PART = new HaxeElementType("REGULAR_STRING_PART");
  IElementType REG_EXP = new HaxeElementType("REG_EXP");
  IElementType SHORT_TEMPLATE_ENTRY_START = new HaxeElementType("SHORT_TEMPLATE_ENTRY_START");

  class Factory {
    public static PsiElement createElement(ASTNode node) {
      IElementType type = node.getElementType();
       if (type == ABSTRACT_CLASS_DECLARATION) {
        return new HaxeAbstractClassDeclarationImpl(node);
      }
      else if (type == ACCESS) {
        return new HaxeAccessImpl(node);
      }
      else if (type == ADDITIVE_EXPRESSION) {
        return new HaxeAdditiveExpressionImpl(node);
      }
      else if (type == ANONYMOUS_FUNCTION_DECLARATION) {
        return new HaxeAnonymousFunctionDeclarationImpl(node);
      }
      else if (type == ANONYMOUS_TYPE) {
        return new HaxeAnonymousTypeImpl(node);
      }
      else if (type == ANONYMOUS_TYPE_BODY) {
        return new HaxeAnonymousTypeBodyImpl(node);
      }
      else if (type == ANONYMOUS_TYPE_FIELD) {
        return new HaxeAnonymousTypeFieldImpl(node);
      }
      else if (type == ANONYMOUS_TYPE_FIELD_LIST) {
        return new HaxeAnonymousTypeFieldListImpl(node);
      }
      else if (type == ARRAY_ACCESS_EXPRESSION) {
        return new HaxeArrayAccessExpressionImpl(node);
      }
      else if (type == ARRAY_LITERAL) {
        return new HaxeArrayLiteralImpl(node);
      }
      else if (type == ASSIGN_EXPRESSION) {
        return new HaxeAssignExpressionImpl(node);
      }
      else if (type == ASSIGN_OPERATION) {
        return new HaxeAssignOperationImpl(node);
      }
      else if (type == AUTO_BUILD_MACRO) {
        return new HaxeAutoBuildMacroImpl(node);
      }
      else if (type == BIND_META) {
        return new HaxeBindMetaImpl(node);
      }
      else if (type == BITMAP_META) {
        return new HaxeBitmapMetaImpl(node);
      }
      else if (type == BITWISE_EXPRESSION) {
        return new HaxeBitwiseExpressionImpl(node);
      }
      else if (type == BIT_OPERATION) {
        return new HaxeBitOperationImpl(node);
      }
      else if (type == BLOCK_STATEMENT) {
        return new HaxeBlockStatementImpl(node);
      }
      else if (type == BREAK_STATEMENT) {
        return new HaxeBreakStatementImpl(node);
      }
      else if (type == BUILD_MACRO) {
        return new HaxeBuildMacroImpl(node);
      }
      else if (type == CALL_EXPRESSION) {
        return new HaxeCallExpressionImpl(node);
      }
      else if (type == CAST_EXPRESSION) {
        return new HaxeCastExpressionImpl(node);
      }
      else if (type == CATCH_STATEMENT) {
        return new HaxeCatchStatementImpl(node);
      }
      else if (type == CLASS_BODY) {
        return new HaxeClassBodyImpl(node);
      }
      else if (type == CLASS_DECLARATION) {
        return new HaxeClassDeclarationImpl(node);
      }
      else if (type == COMPARE_EXPRESSION) {
        return new HaxeCompareExpressionImpl(node);
      }
      else if (type == COMPARE_OPERATION) {
        return new HaxeCompareOperationImpl(node);
      }
      else if (type == COMPONENT_NAME) {
        return new HaxeComponentNameImpl(node);
      }
<<<<<<< HEAD
      else if (type == CONSTRUCTOR_NAME) {
        return new HaxeConstructorNameImpl(node);
=======
      else if (type == CONDITIONAL) {
        return new HaxeConditionalImpl(node);
>>>>>>> 4c1dde06
      }
      else if (type == CONTINUE_STATEMENT) {
        return new HaxeContinueStatementImpl(node);
      }
      else if (type == CORE_API_META) {
        return new HaxeCoreApiMetaImpl(node);
      }
      else if (type == CUSTOM_META) {
        return new HaxeCustomMetaImpl(node);
      }
      else if (type == DEBUG_META) {
        return new HaxeDebugMetaImpl(node);
      }
      else if (type == DECLARATION_ATTRIBUTE) {
        return new HaxeDeclarationAttributeImpl(node);
      }
      else if (type == DEFAULT_CASE) {
        return new HaxeDefaultCaseImpl(node);
      }
      else if (type == DO_WHILE_STATEMENT) {
        return new HaxeDoWhileStatementImpl(node);
      }
      else if (type == ENUM_BODY) {
        return new HaxeEnumBodyImpl(node);
      }
      else if (type == ENUM_CONSTRUCTOR_PARAMETERS) {
        return new HaxeEnumConstructorParametersImpl(node);
      }
      else if (type == ENUM_DECLARATION) {
        return new HaxeEnumDeclarationImpl(node);
      }
      else if (type == ENUM_VALUE_DECLARATION) {
        return new HaxeEnumValueDeclarationImpl(node);
      }
      else if (type == EXPRESSION) {
        return new HaxeExpressionImpl(node);
      }
      else if (type == EXPRESSION_LIST) {
        return new HaxeExpressionListImpl(node);
      }
      else if (type == EXTENDS_DECLARATION) {
        return new HaxeExtendsDeclarationImpl(node);
      }
      else if (type == EXTERN_CLASS_DECLARATION) {
        return new HaxeExternClassDeclarationImpl(node);
      }
      else if (type == EXTERN_CLASS_DECLARATION_BODY) {
        return new HaxeExternClassDeclarationBodyImpl(node);
      }
      else if (type == EXTERN_FUNCTION_DECLARATION) {
        return new HaxeExternFunctionDeclarationImpl(node);
      }
      else if (type == EXTERN_OR_PRIVATE) {
        return new HaxeExternOrPrivateImpl(node);
      }
      else if (type == FAKE_ENUM_META) {
        return new HaxeFakeEnumMetaImpl(node);
      }
<<<<<<< HEAD
      else if (type == FINAL_META) {
        return new HaxeFinalMetaImpl(node);
=======
      else if (type == FAT_ARROW_EXPRESSION) {
        return new HaxeFatArrowExpressionImpl(node);
>>>>>>> 4c1dde06
      }
      else if (type == FOR_STATEMENT) {
        return new HaxeForStatementImpl(node);
      }
      else if (type == FUNCTION_DECLARATION_WITH_ATTRIBUTES) {
        return new HaxeFunctionDeclarationWithAttributesImpl(node);
      }
      else if (type == FUNCTION_LITERAL) {
        return new HaxeFunctionLiteralImpl(node);
      }
      else if (type == FUNCTION_PROTOTYPE_DECLARATION_WITH_ATTRIBUTES) {
        return new HaxeFunctionPrototypeDeclarationWithAttributesImpl(node);
      }
      else if (type == FUNCTION_TYPE) {
        return new HaxeFunctionTypeImpl(node);
      }
      else if (type == GENERIC_LIST_PART) {
        return new HaxeGenericListPartImpl(node);
      }
      else if (type == GENERIC_PARAM) {
        return new HaxeGenericParamImpl(node);
      }
      else if (type == GETTER_META) {
        return new HaxeGetterMetaImpl(node);
      }
      else if (type == HACK_META) {
        return new HaxeHackMetaImpl(node);
      }
      else if (type == IDENTIFIER) {
        return new HaxeIdentifierImpl(node);
      }
      else if (type == IF_STATEMENT) {
        return new HaxeIfStatementImpl(node);
      }
      else if (type == IMPLEMENTS_DECLARATION) {
        return new HaxeImplementsDeclarationImpl(node);
      }
      else if (type == IMPORT_STATEMENT_REGULAR) {
        return new HaxeImportStatementRegularImpl(node);
      }
      else if (type == IMPORT_STATEMENT_WITH_IN_SUPPORT) {
        return new HaxeImportStatementWithInSupportImpl(node);
      }
      else if (type == IMPORT_STATEMENT_WITH_WILDCARD) {
        return new HaxeImportStatementWithWildcardImpl(node);
      }
      else if (type == INHERIT_LIST) {
        return new HaxeInheritListImpl(node);
      }
      else if (type == INTERFACE_BODY) {
        return new HaxeInterfaceBodyImpl(node);
      }
      else if (type == INTERFACE_DECLARATION) {
        return new HaxeInterfaceDeclarationImpl(node);
      }
      else if (type == ITERABLE) {
        return new HaxeIterableImpl(node);
      }
      else if (type == ITERATOR_EXPRESSION) {
        return new HaxeIteratorExpressionImpl(node);
      }
      else if (type == JS_REQUIRE_META) {
        return new HaxeJsRequireMetaImpl(node);
      }
      else if (type == KEEP_META) {
        return new HaxeKeepMetaImpl(node);
      }
      else if (type == LITERAL_EXPRESSION) {
        return new HaxeLiteralExpressionImpl(node);
      }
      else if (type == LOCAL_FUNCTION_DECLARATION) {
        return new HaxeLocalFunctionDeclarationImpl(node);
      }
      else if (type == LOCAL_VAR_DECLARATION) {
        return new HaxeLocalVarDeclarationImpl(node);
      }
      else if (type == LOCAL_VAR_DECLARATION_PART) {
        return new HaxeLocalVarDeclarationPartImpl(node);
      }
      else if (type == LOGIC_AND_EXPRESSION) {
        return new HaxeLogicAndExpressionImpl(node);
      }
      else if (type == LOGIC_OR_EXPRESSION) {
        return new HaxeLogicOrExpressionImpl(node);
      }
      else if (type == LONG_TEMPLATE_ENTRY) {
        return new HaxeLongTemplateEntryImpl(node);
      }
      else if (type == MACRO_CLASS) {
        return new HaxeMacroClassImpl(node);
      }
      else if (type == MACRO_CLASS_LIST) {
        return new HaxeMacroClassListImpl(node);
      }
      else if (type == MACRO_META) {
        return new HaxeMacroMetaImpl(node);
      }
      else if (type == META_KEY_VALUE) {
        return new HaxeMetaKeyValueImpl(node);
      }
      else if (type == META_META) {
        return new HaxeMetaMetaImpl(node);
      }
      else if (type == MULTIPLICATIVE_EXPRESSION) {
        return new HaxeMultiplicativeExpressionImpl(node);
      }
      else if (type == NATIVE_META) {
        return new HaxeNativeMetaImpl(node);
      }
      else if (type == NEW_EXPRESSION) {
        return new HaxeNewExpressionImpl(node);
      }
      else if (type == NO_DEBUG_META) {
        return new HaxeNoDebugMetaImpl(node);
      }
      else if (type == NS_META) {
        return new HaxeNsMetaImpl(node);
      }
      else if (type == OBJECT_LITERAL) {
        return new HaxeObjectLiteralImpl(node);
      }
      else if (type == OBJECT_LITERAL_ELEMENT) {
        return new HaxeObjectLiteralElementImpl(node);
      }
      else if (type == OVERLOAD_META) {
        return new HaxeOverloadMetaImpl(node);
      }
      else if (type == PACKAGE_STATEMENT) {
        return new HaxePackageStatementImpl(node);
      }
      else if (type == PARAMETER) {
        return new HaxeParameterImpl(node);
      }
      else if (type == PARAMETER_LIST) {
        return new HaxeParameterListImpl(node);
      }
      else if (type == PARENTHESIZED_EXPRESSION) {
        return new HaxeParenthesizedExpressionImpl(node);
      }
      else if (type == PREFIX_EXPRESSION) {
        return new HaxePrefixExpressionImpl(node);
      }
      else if (type == PRIVATE_KEY_WORD) {
        return new HaxePrivateKeyWordImpl(node);
      }
      else if (type == PROPERTY_ACCESSOR) {
        return new HaxePropertyAccessorImpl(node);
      }
      else if (type == PROPERTY_DECLARATION) {
        return new HaxePropertyDeclarationImpl(node);
      }
      else if (type == PROTECTED_META) {
        return new HaxeProtectedMetaImpl(node);
      }
      else if (type == REFERENCE_EXPRESSION) {
        return new HaxeReferenceExpressionImpl(node);
      }
      else if (type == REGULAR_EXPRESSION_LITERAL) {
        return new HaxeRegularExpressionLiteralImpl(node);
      }
      else if (type == REQUIRE_META) {
        return new HaxeRequireMetaImpl(node);
      }
      else if (type == RETURN_STATEMENT) {
        return new HaxeReturnStatementImpl(node);
      }
      else if (type == RETURN_STATEMENT_WITHOUT_SEMICOLON) {
        return new HaxeReturnStatementWithoutSemicolonImpl(node);
      }
      else if (type == SETTER_META) {
        return new HaxeSetterMetaImpl(node);
      }
      else if (type == SHIFT_EXPRESSION) {
        return new HaxeShiftExpressionImpl(node);
      }
      else if (type == SHIFT_OPERATOR) {
        return new HaxeShiftOperatorImpl(node);
      }
      else if (type == SHIFT_RIGHT_OPERATOR) {
        return new HaxeShiftRightOperatorImpl(node);
      }
      else if (type == SHORT_TEMPLATE_ENTRY) {
        return new HaxeShortTemplateEntryImpl(node);
      }
      else if (type == SIMPLE_META) {
        return new HaxeSimpleMetaImpl(node);
      }
      else if (type == STRING_LITERAL_EXPRESSION) {
        return new HaxeStringLiteralExpressionImpl(node);
      }
      else if (type == SUFFIX_EXPRESSION) {
        return new HaxeSuffixExpressionImpl(node);
      }
      else if (type == SUPER_EXPRESSION) {
        return new HaxeSuperExpressionImpl(node);
      }
      else if (type == SWITCH_BLOCK) {
        return new HaxeSwitchBlockImpl(node);
      }
      else if (type == SWITCH_CASE) {
        return new HaxeSwitchCaseImpl(node);
      }
      else if (type == SWITCH_CASE_BLOCK) {
        return new HaxeSwitchCaseBlockImpl(node);
      }
      else if (type == SWITCH_CASE_EXPRESSION) {
        return new HaxeSwitchCaseExpressionImpl(node);
      }
      else if (type == SWITCH_STATEMENT) {
        return new HaxeSwitchStatementImpl(node);
      }
      else if (type == TERNARY_EXPRESSION) {
        return new HaxeTernaryExpressionImpl(node);
      }
      else if (type == THIS_EXPRESSION) {
        return new HaxeThisExpressionImpl(node);
      }
      else if (type == THROW_STATEMENT) {
        return new HaxeThrowStatementImpl(node);
      }
      else if (type == TRY_STATEMENT) {
        return new HaxeTryStatementImpl(node);
      }
      else if (type == TYPE) {
        return new HaxeTypeImpl(node);
      }
      else if (type == TYPEDEF_DECLARATION) {
        return new HaxeTypedefDeclarationImpl(node);
      }
      else if (type == TYPE_EXTENDS) {
        return new HaxeTypeExtendsImpl(node);
      }
      else if (type == TYPE_LIST) {
        return new HaxeTypeListImpl(node);
      }
      else if (type == TYPE_LIST_PART) {
        return new HaxeTypeListPartImpl(node);
      }
      else if (type == TYPE_OR_ANONYMOUS) {
        return new HaxeTypeOrAnonymousImpl(node);
      }
      else if (type == TYPE_PARAM) {
        return new HaxeTypeParamImpl(node);
      }
      else if (type == TYPE_TAG) {
        return new HaxeTypeTagImpl(node);
      }
      else if (type == UNREFLECTIVE_META) {
        return new HaxeUnreflectiveMetaImpl(node);
      }
      else if (type == UNSIGNED_SHIFT_RIGHT_OPERATOR) {
        return new HaxeUnsignedShiftRightOperatorImpl(node);
      }
      else if (type == USING_STATEMENT) {
        return new HaxeUsingStatementImpl(node);
      }
      else if (type == VAR_DECLARATION) {
        return new HaxeVarDeclarationImpl(node);
      }
      else if (type == VAR_DECLARATION_PART) {
        return new HaxeVarDeclarationPartImpl(node);
      }
      else if (type == VAR_INIT) {
        return new HaxeVarInitImpl(node);
      }
      else if (type == WHILE_STATEMENT) {
        return new HaxeWhileStatementImpl(node);
      }
      else if (type == WILDCARD) {
        return new HaxeWildcardImpl(node);
      }
      throw new AssertionError("Unknown element type: " + type);
    }
  }
}<|MERGE_RESOLUTION|>--- conflicted
+++ resolved
@@ -54,11 +54,8 @@
   IElementType COMPARE_EXPRESSION = new HaxeElementType("COMPARE_EXPRESSION");
   IElementType COMPARE_OPERATION = new HaxeElementType("COMPARE_OPERATION");
   IElementType COMPONENT_NAME = new HaxeElementType("COMPONENT_NAME");
-<<<<<<< HEAD
+  IElementType CONDITIONAL = new HaxeElementType("CONDITIONAL");
   IElementType CONSTRUCTOR_NAME = new HaxeElementType("CONSTRUCTOR_NAME");
-=======
-  IElementType CONDITIONAL = new HaxeElementType("CONDITIONAL");
->>>>>>> 4c1dde06
   IElementType CONTINUE_STATEMENT = new HaxeElementType("CONTINUE_STATEMENT");
   IElementType CORE_API_META = new HaxeElementType("CORE_API_META");
   IElementType CUSTOM_META = new HaxeElementType("CUSTOM_META");
@@ -78,11 +75,8 @@
   IElementType EXTERN_FUNCTION_DECLARATION = new HaxeElementType("EXTERN_FUNCTION_DECLARATION");
   IElementType EXTERN_OR_PRIVATE = new HaxeElementType("EXTERN_OR_PRIVATE");
   IElementType FAKE_ENUM_META = new HaxeElementType("FAKE_ENUM_META");
-<<<<<<< HEAD
+  IElementType FAT_ARROW_EXPRESSION = new HaxeElementType("FAT_ARROW_EXPRESSION");
   IElementType FINAL_META = new HaxeElementType("FINAL_META");
-=======
-  IElementType FAT_ARROW_EXPRESSION = new HaxeElementType("FAT_ARROW_EXPRESSION");
->>>>>>> 4c1dde06
   IElementType FOR_STATEMENT = new HaxeElementType("FOR_STATEMENT");
   IElementType FUNCTION_DECLARATION_WITH_ATTRIBUTES = new HaxeElementType("FUNCTION_DECLARATION_WITH_ATTRIBUTES");
   IElementType FUNCTION_LITERAL = new HaxeElementType("FUNCTION_LITERAL");
@@ -394,13 +388,11 @@
       else if (type == COMPONENT_NAME) {
         return new HaxeComponentNameImpl(node);
       }
-<<<<<<< HEAD
+      else if (type == CONDITIONAL) {
+        return new HaxeConditionalImpl(node);
+      }
       else if (type == CONSTRUCTOR_NAME) {
         return new HaxeConstructorNameImpl(node);
-=======
-      else if (type == CONDITIONAL) {
-        return new HaxeConditionalImpl(node);
->>>>>>> 4c1dde06
       }
       else if (type == CONTINUE_STATEMENT) {
         return new HaxeContinueStatementImpl(node);
@@ -459,13 +451,11 @@
       else if (type == FAKE_ENUM_META) {
         return new HaxeFakeEnumMetaImpl(node);
       }
-<<<<<<< HEAD
+      else if (type == FAT_ARROW_EXPRESSION) {
+        return new HaxeFatArrowExpressionImpl(node);
+      }
       else if (type == FINAL_META) {
         return new HaxeFinalMetaImpl(node);
-=======
-      else if (type == FAT_ARROW_EXPRESSION) {
-        return new HaxeFatArrowExpressionImpl(node);
->>>>>>> 4c1dde06
       }
       else if (type == FOR_STATEMENT) {
         return new HaxeForStatementImpl(node);
