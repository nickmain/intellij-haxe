--- conflicted
+++ resolved
@@ -54,11 +54,6 @@
   IElementType COMPARE_EXPRESSION = new HaxeElementType("COMPARE_EXPRESSION");
   IElementType COMPARE_OPERATION = new HaxeElementType("COMPARE_OPERATION");
   IElementType COMPONENT_NAME = new HaxeElementType("COMPONENT_NAME");
-<<<<<<< HEAD
-  IElementType CONSTRUCTOR_NAME = new HaxeElementType("CONSTRUCTOR_NAME");
-=======
-  IElementType CONDITIONAL = new HaxeElementType("CONDITIONAL");
->>>>>>> 4c8fa986
   IElementType CONTINUE_STATEMENT = new HaxeElementType("CONTINUE_STATEMENT");
   IElementType CORE_API_META = new HaxeElementType("CORE_API_META");
   IElementType CUSTOM_META = new HaxeElementType("CUSTOM_META");
@@ -387,14 +382,6 @@
       else if (type == COMPONENT_NAME) {
         return new HaxeComponentNameImpl(node);
       }
-<<<<<<< HEAD
-      else if (type == CONSTRUCTOR_NAME) {
-        return new HaxeConstructorNameImpl(node);
-=======
-      else if (type == CONDITIONAL) {
-        return new HaxeConditionalImpl(node);
->>>>>>> 4c8fa986
-      }
       else if (type == CONTINUE_STATEMENT) {
         return new HaxeContinueStatementImpl(node);
       }
