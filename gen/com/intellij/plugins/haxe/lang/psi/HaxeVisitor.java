/*
 * Copyright 2000-2013 JetBrains s.r.o.
 * Copyright 2014-2015 AS3Boyan
 * Copyright 2014-2014 Elias Ku
 *
 * Licensed under the Apache License, Version 2.0 (the "License");
 * you may not use this file except in compliance with the License.
 * You may obtain a copy of the License at
 *
 * http://www.apache.org/licenses/LICENSE-2.0
 *
 * Unless required by applicable law or agreed to in writing, software
 * distributed under the License is distributed on an "AS IS" BASIS,
 * WITHOUT WARRANTIES OR CONDITIONS OF ANY KIND, either express or implied.
 * See the License for the specific language governing permissions and
 * limitations under the License.
 */

// This is a generated file. Not intended for manual editing.
package com.intellij.plugins.haxe.lang.psi;

import org.jetbrains.annotations.*;
import com.intellij.psi.PsiElementVisitor;

public class HaxeVisitor extends PsiElementVisitor {

  public void visitAbstractClassDeclaration(@NotNull HaxeAbstractClassDeclaration o) {
    visitClass(o);
  }

  public void visitAccess(@NotNull HaxeAccess o) {
    visitPsiCompositeElement(o);
  }

  public void visitAdditiveExpression(@NotNull HaxeAdditiveExpression o) {
    visitExpression(o);
  }

  public void visitAnonymousFunctionDeclaration(@NotNull HaxeAnonymousFunctionDeclaration o) {
    visitPsiCompositeElement(o);
  }

  public void visitAnonymousType(@NotNull HaxeAnonymousType o) {
    visitClass(o);
  }

  public void visitAnonymousTypeBody(@NotNull HaxeAnonymousTypeBody o) {
    visitPsiCompositeElement(o);
  }

  public void visitAnonymousTypeField(@NotNull HaxeAnonymousTypeField o) {
    visitPsiField(o);
  }

  public void visitAnonymousTypeFieldList(@NotNull HaxeAnonymousTypeFieldList o) {
    visitPsiCompositeElement(o);
  }

  public void visitArrayAccessExpression(@NotNull HaxeArrayAccessExpression o) {
    visitExpression(o);
    // visitReference(o);
  }

  public void visitArrayLiteral(@NotNull HaxeArrayLiteral o) {
    visitExpression(o);
    // visitReference(o);
  }

  public void visitAssignExpression(@NotNull HaxeAssignExpression o) {
    visitExpression(o);
  }

  public void visitAssignOperation(@NotNull HaxeAssignOperation o) {
    visitPsiCompositeElement(o);
  }

  public void visitAutoBuildMacro(@NotNull HaxeAutoBuildMacro o) {
    visitPsiCompositeElement(o);
  }

  public void visitBindMeta(@NotNull HaxeBindMeta o) {
    visitPsiCompositeElement(o);
  }

  public void visitBitOperation(@NotNull HaxeBitOperation o) {
    visitPsiCompositeElement(o);
  }

  public void visitBitmapMeta(@NotNull HaxeBitmapMeta o) {
    visitPsiCompositeElement(o);
  }

  public void visitBitwiseExpression(@NotNull HaxeBitwiseExpression o) {
    visitExpression(o);
  }

  public void visitBlockStatement(@NotNull HaxeBlockStatement o) {
    visitBlockStatementPsiMixin(o);
  }

  public void visitBreakStatement(@NotNull HaxeBreakStatement o) {
    visitStatementPsiMixin(o);
  }

  public void visitBuildMacro(@NotNull HaxeBuildMacro o) {
    visitPsiCompositeElement(o);
  }

  public void visitCallExpression(@NotNull HaxeCallExpression o) {
    visitExpression(o);
    // visitReference(o);
  }

  public void visitCastExpression(@NotNull HaxeCastExpression o) {
    visitExpression(o);
    // visitReference(o);
  }

  public void visitCatchStatement(@NotNull HaxeCatchStatement o) {
    visitStatementPsiMixin(o);
  }

  public void visitClassBody(@NotNull HaxeClassBody o) {
    visitPsiCompositeElement(o);
  }

  public void visitClassDeclaration(@NotNull HaxeClassDeclaration o) {
    visitClass(o);
  }

  public void visitCompareExpression(@NotNull HaxeCompareExpression o) {
    visitExpression(o);
  }

  public void visitCompareOperation(@NotNull HaxeCompareOperation o) {
    visitPsiCompositeElement(o);
  }

  public void visitComponentName(@NotNull HaxeComponentName o) {
    visitNamedElement(o);
  }

<<<<<<< HEAD
  public void visitConstructorName(@NotNull HaxeConstructorName o) {
=======
  public void visitConditional(@NotNull HaxeConditional o) {
>>>>>>> 4c8fa986
    visitPsiCompositeElement(o);
  }

  public void visitContinueStatement(@NotNull HaxeContinueStatement o) {
    visitStatementPsiMixin(o);
  }

  public void visitCoreApiMeta(@NotNull HaxeCoreApiMeta o) {
    visitPsiCompositeElement(o);
  }

  public void visitCustomMeta(@NotNull HaxeCustomMeta o) {
    visitPsiCompositeElement(o);
  }

  public void visitDebugMeta(@NotNull HaxeDebugMeta o) {
    visitPsiCompositeElement(o);
  }

  public void visitDeclarationAttribute(@NotNull HaxeDeclarationAttribute o) {
    visitPsiCompositeElement(o);
  }

  public void visitDefaultCase(@NotNull HaxeDefaultCase o) {
    visitPsiCompositeElement(o);
  }

  public void visitDoWhileStatement(@NotNull HaxeDoWhileStatement o) {
    visitStatementPsiMixin(o);
  }

  public void visitEnumBody(@NotNull HaxeEnumBody o) {
    visitPsiCompositeElement(o);
  }

  public void visitEnumConstructorParameters(@NotNull HaxeEnumConstructorParameters o) {
    visitPsiCompositeElement(o);
  }

  public void visitEnumDeclaration(@NotNull HaxeEnumDeclaration o) {
    visitClass(o);
  }

  public void visitEnumValueDeclaration(@NotNull HaxeEnumValueDeclaration o) {
    visitPsiField(o);
  }

  public void visitExpression(@NotNull HaxeExpression o) {
    visitPsiCompositeElement(o);
  }

  public void visitExpressionList(@NotNull HaxeExpressionList o) {
    visitPsiCompositeElement(o);
  }

  public void visitExtendsDeclaration(@NotNull HaxeExtendsDeclaration o) {
    visitInherit(o);
  }

  public void visitExternClassDeclaration(@NotNull HaxeExternClassDeclaration o) {
    visitClass(o);
  }

  public void visitExternClassDeclarationBody(@NotNull HaxeExternClassDeclarationBody o) {
    visitPsiCompositeElement(o);
  }

  public void visitExternFunctionDeclaration(@NotNull HaxeExternFunctionDeclaration o) {
    visitMethod(o);
  }

  public void visitExternOrPrivate(@NotNull HaxeExternOrPrivate o) {
    visitPsiCompositeElement(o);
  }

  public void visitFakeEnumMeta(@NotNull HaxeFakeEnumMeta o) {
    visitPsiCompositeElement(o);
  }

  public void visitFatArrowExpression(@NotNull HaxeFatArrowExpression o) {
    visitExpression(o);
  }

  public void visitFinalMeta(@NotNull HaxeFinalMeta o) {
    visitPsiCompositeElement(o);
  }

  public void visitForStatement(@NotNull HaxeForStatement o) {
    visitForStatementPsiMixin(o);
  }

  public void visitFunctionDeclarationWithAttributes(@NotNull HaxeFunctionDeclarationWithAttributes o) {
    visitMethod(o);
  }

  public void visitFunctionLiteral(@NotNull HaxeFunctionLiteral o) {
    visitExpression(o);
  }

  public void visitFunctionPrototypeDeclarationWithAttributes(@NotNull HaxeFunctionPrototypeDeclarationWithAttributes o) {
    visitMethod(o);
  }

  public void visitFunctionType(@NotNull HaxeFunctionType o) {
    visitPsiCompositeElement(o);
  }

  public void visitGenericListPart(@NotNull HaxeGenericListPart o) {
    visitComponent(o);
  }

  public void visitGenericParam(@NotNull HaxeGenericParam o) {
    visitPsiCompositeElement(o);
  }

  public void visitGetterMeta(@NotNull HaxeGetterMeta o) {
    visitPsiCompositeElement(o);
  }

  public void visitHackMeta(@NotNull HaxeHackMeta o) {
    visitPsiCompositeElement(o);
  }

  public void visitIdentifier(@NotNull HaxeIdentifier o) {
    visitIdentifierPsiMixin(o);
  }

  public void visitIfStatement(@NotNull HaxeIfStatement o) {
    visitStatementPsiMixin(o);
  }

  public void visitImplementsDeclaration(@NotNull HaxeImplementsDeclaration o) {
    visitInherit(o);
  }

  public void visitImportStatementRegular(@NotNull HaxeImportStatementRegular o) {
    visitPsiCompositeElement(o);
  }

  public void visitImportStatementWithInSupport(@NotNull HaxeImportStatementWithInSupport o) {
    visitPsiCompositeElement(o);
  }

  public void visitImportStatementWithWildcard(@NotNull HaxeImportStatementWithWildcard o) {
    visitPsiCompositeElement(o);
  }

  public void visitInheritList(@NotNull HaxeInheritList o) {
    visitPsiCompositeElement(o);
  }

  public void visitInterfaceBody(@NotNull HaxeInterfaceBody o) {
    visitPsiCompositeElement(o);
  }

  public void visitInterfaceDeclaration(@NotNull HaxeInterfaceDeclaration o) {
    visitClass(o);
  }

  public void visitIterable(@NotNull HaxeIterable o) {
    visitPsiCompositeElement(o);
  }

  public void visitIteratorExpression(@NotNull HaxeIteratorExpression o) {
    visitExpression(o);
  }

  public void visitJsRequireMeta(@NotNull HaxeJsRequireMeta o) {
    visitPsiCompositeElement(o);
  }

  public void visitKeepMeta(@NotNull HaxeKeepMeta o) {
    visitPsiCompositeElement(o);
  }

  public void visitLiteralExpression(@NotNull HaxeLiteralExpression o) {
    visitExpression(o);
    // visitReference(o);
  }

  public void visitLocalFunctionDeclaration(@NotNull HaxeLocalFunctionDeclaration o) {
    visitMethod(o);
  }

  public void visitLocalVarDeclaration(@NotNull HaxeLocalVarDeclaration o) {
    visitPsiField(o);
  }

  public void visitLocalVarDeclarationPart(@NotNull HaxeLocalVarDeclarationPart o) {
    visitPsiField(o);
  }

  public void visitLogicAndExpression(@NotNull HaxeLogicAndExpression o) {
    visitExpression(o);
  }

  public void visitLogicOrExpression(@NotNull HaxeLogicOrExpression o) {
    visitExpression(o);
  }

  public void visitLongTemplateEntry(@NotNull HaxeLongTemplateEntry o) {
    visitPsiCompositeElement(o);
  }

  public void visitMacroClass(@NotNull HaxeMacroClass o) {
    visitPsiCompositeElement(o);
  }

  public void visitMacroClassList(@NotNull HaxeMacroClassList o) {
    visitModifierList(o);
  }

  public void visitMetaKeyValue(@NotNull HaxeMetaKeyValue o) {
    visitPsiCompositeElement(o);
  }

  public void visitMetaMeta(@NotNull HaxeMetaMeta o) {
    visitPsiCompositeElement(o);
  }

  public void visitMultiplicativeExpression(@NotNull HaxeMultiplicativeExpression o) {
    visitExpression(o);
  }

  public void visitNativeMeta(@NotNull HaxeNativeMeta o) {
    visitPsiCompositeElement(o);
  }

  public void visitNewExpression(@NotNull HaxeNewExpression o) {
    visitExpression(o);
    // visitReference(o);
  }

  public void visitNoDebugMeta(@NotNull HaxeNoDebugMeta o) {
    visitPsiCompositeElement(o);
  }

  public void visitNsMeta(@NotNull HaxeNsMeta o) {
    visitPsiCompositeElement(o);
  }

  public void visitObjectLiteral(@NotNull HaxeObjectLiteral o) {
    visitExpression(o);
  }

  public void visitObjectLiteralElement(@NotNull HaxeObjectLiteralElement o) {
    visitPsiCompositeElement(o);
  }

  public void visitOverloadMeta(@NotNull HaxeOverloadMeta o) {
    visitPsiCompositeElement(o);
  }

  public void visitPackageStatement(@NotNull HaxePackageStatement o) {
    visitPackageStatementPsiMixin(o);
  }

  public void visitParameter(@NotNull HaxeParameter o) {
    visitParameterPsiMixin(o);
  }

  public void visitParameterList(@NotNull HaxeParameterList o) {
    visitParameterListPsiMixin(o);
  }

  public void visitParenthesizedExpression(@NotNull HaxeParenthesizedExpression o) {
    visitExpression(o);
  }

  public void visitPrefixExpression(@NotNull HaxePrefixExpression o) {
    visitExpression(o);
  }

  public void visitPrivateKeyWord(@NotNull HaxePrivateKeyWord o) {
    visitPsiCompositeElement(o);
  }

  public void visitPropertyAccessor(@NotNull HaxePropertyAccessor o) {
    visitPsiCompositeElement(o);
  }

  public void visitPropertyDeclaration(@NotNull HaxePropertyDeclaration o) {
    visitPsiCompositeElement(o);
  }

  public void visitProtectedMeta(@NotNull HaxeProtectedMeta o) {
    visitPsiCompositeElement(o);
  }

  public void visitReferenceExpression(@NotNull HaxeReferenceExpression o) {
    visitExpression(o);
    // visitReference(o);
  }

  public void visitRegularExpressionLiteral(@NotNull HaxeRegularExpressionLiteral o) {
    visitLiteralExpression(o);
    // visitRegularExpression(o);
  }

  public void visitRequireMeta(@NotNull HaxeRequireMeta o) {
    visitPsiCompositeElement(o);
  }

  public void visitReturnStatement(@NotNull HaxeReturnStatement o) {
    visitStatementPsiMixin(o);
  }

  public void visitReturnStatementWithoutSemicolon(@NotNull HaxeReturnStatementWithoutSemicolon o) {
    visitPsiCompositeElement(o);
  }

  public void visitSetterMeta(@NotNull HaxeSetterMeta o) {
    visitPsiCompositeElement(o);
  }

  public void visitShiftExpression(@NotNull HaxeShiftExpression o) {
    visitExpression(o);
  }

  public void visitShiftOperator(@NotNull HaxeShiftOperator o) {
    visitPsiCompositeElement(o);
  }

  public void visitShiftRightOperator(@NotNull HaxeShiftRightOperator o) {
    visitPsiCompositeElement(o);
  }

  public void visitShortTemplateEntry(@NotNull HaxeShortTemplateEntry o) {
    visitPsiCompositeElement(o);
  }

  public void visitSimpleMeta(@NotNull HaxeSimpleMeta o) {
    visitPsiCompositeElement(o);
  }

  public void visitStringLiteralExpression(@NotNull HaxeStringLiteralExpression o) {
    visitExpression(o);
    // visitReference(o);
  }

  public void visitSuffixExpression(@NotNull HaxeSuffixExpression o) {
    visitExpression(o);
  }

  public void visitSuperExpression(@NotNull HaxeSuperExpression o) {
    visitExpression(o);
    // visitReference(o);
  }

  public void visitSwitchBlock(@NotNull HaxeSwitchBlock o) {
    visitPsiCompositeElement(o);
  }

  public void visitSwitchCase(@NotNull HaxeSwitchCase o) {
    visitPsiCompositeElement(o);
  }

  public void visitSwitchCaseBlock(@NotNull HaxeSwitchCaseBlock o) {
    visitPsiCompositeElement(o);
  }

  public void visitSwitchCaseExpression(@NotNull HaxeSwitchCaseExpression o) {
    visitExpression(o);
  }

  public void visitSwitchStatement(@NotNull HaxeSwitchStatement o) {
    visitStatementPsiMixin(o);
  }

  public void visitTernaryExpression(@NotNull HaxeTernaryExpression o) {
    visitExpression(o);
  }

  public void visitThisExpression(@NotNull HaxeThisExpression o) {
    visitExpression(o);
    // visitReference(o);
  }

  public void visitThrowStatement(@NotNull HaxeThrowStatement o) {
    visitStatementPsiMixin(o);
  }

  public void visitTryStatement(@NotNull HaxeTryStatement o) {
    visitStatementPsiMixin(o);
  }

  public void visitType(@NotNull HaxeType o) {
    visitTypePsiMixin(o);
  }

  public void visitTypeExtends(@NotNull HaxeTypeExtends o) {
    visitPsiCompositeElement(o);
  }

  public void visitTypeList(@NotNull HaxeTypeList o) {
    visitPsiCompositeElement(o);
  }

  public void visitTypeListPart(@NotNull HaxeTypeListPart o) {
    visitTypeListPartPsiMixin(o);
  }

  public void visitTypeOrAnonymous(@NotNull HaxeTypeOrAnonymous o) {
    visitPsiCompositeElement(o);
  }

  public void visitTypeParam(@NotNull HaxeTypeParam o) {
    visitTypeParamPsiMixin(o);
  }

  public void visitTypeTag(@NotNull HaxeTypeTag o) {
    visitPsiCompositeElement(o);
  }

  public void visitTypedefDeclaration(@NotNull HaxeTypedefDeclaration o) {
    visitClass(o);
  }

  public void visitUnreflectiveMeta(@NotNull HaxeUnreflectiveMeta o) {
    visitPsiCompositeElement(o);
  }

  public void visitUnsignedShiftRightOperator(@NotNull HaxeUnsignedShiftRightOperator o) {
    visitPsiCompositeElement(o);
  }

  public void visitUsingStatement(@NotNull HaxeUsingStatement o) {
    visitStatementPsiMixin(o);
  }

  public void visitVarDeclaration(@NotNull HaxeVarDeclaration o) {
    visitPsiField(o);
  }

  public void visitVarDeclarationPart(@NotNull HaxeVarDeclarationPart o) {
    visitPsiField(o);
  }

  public void visitVarInit(@NotNull HaxeVarInit o) {
    visitPsiCompositeElement(o);
  }

  public void visitWhileStatement(@NotNull HaxeWhileStatement o) {
    visitStatementPsiMixin(o);
  }

  public void visitWildcard(@NotNull HaxeWildcard o) {
    visitPsiCompositeElement(o);
  }

  public void visitBlockStatementPsiMixin(@NotNull HaxeBlockStatementPsiMixin o) {
    visitPsiCompositeElement(o);
  }

  public void visitClass(@NotNull HaxeClass o) {
    visitPsiCompositeElement(o);
  }

  public void visitComponent(@NotNull HaxeComponent o) {
    visitPsiCompositeElement(o);
  }

  public void visitForStatementPsiMixin(@NotNull HaxeForStatementPsiMixin o) {
    visitPsiCompositeElement(o);
  }

  public void visitIdentifierPsiMixin(@NotNull HaxeIdentifierPsiMixin o) {
    visitPsiCompositeElement(o);
  }

  public void visitInherit(@NotNull HaxeInherit o) {
    visitPsiCompositeElement(o);
  }

  public void visitMethod(@NotNull HaxeMethod o) {
    visitPsiCompositeElement(o);
  }

  public void visitModifierList(@NotNull HaxeModifierList o) {
    visitPsiCompositeElement(o);
  }

  public void visitNamedElement(@NotNull HaxeNamedElement o) {
    visitPsiCompositeElement(o);
  }

  public void visitPackageStatementPsiMixin(@NotNull HaxePackageStatementPsiMixin o) {
    visitPsiCompositeElement(o);
  }

  public void visitParameterListPsiMixin(@NotNull HaxeParameterListPsiMixin o) {
    visitPsiCompositeElement(o);
  }

  public void visitParameterPsiMixin(@NotNull HaxeParameterPsiMixin o) {
    visitPsiCompositeElement(o);
  }

  public void visitPsiField(@NotNull HaxePsiField o) {
    visitPsiCompositeElement(o);
  }

  public void visitStatementPsiMixin(@NotNull HaxeStatementPsiMixin o) {
    visitPsiCompositeElement(o);
  }

  public void visitTypeListPartPsiMixin(@NotNull HaxeTypeListPartPsiMixin o) {
    visitPsiCompositeElement(o);
  }

  public void visitTypeParamPsiMixin(@NotNull HaxeTypeParamPsiMixin o) {
    visitPsiCompositeElement(o);
  }

  public void visitTypePsiMixin(@NotNull HaxeTypePsiMixin o) {
    visitPsiCompositeElement(o);
  }

  public void visitPsiCompositeElement(@NotNull HaxePsiCompositeElement o) {
    visitElement(o);
  }

}<|MERGE_RESOLUTION|>--- conflicted
+++ resolved
@@ -140,14 +140,6 @@
     visitNamedElement(o);
   }
 
-<<<<<<< HEAD
-  public void visitConstructorName(@NotNull HaxeConstructorName o) {
-=======
-  public void visitConditional(@NotNull HaxeConditional o) {
->>>>>>> 4c8fa986
-    visitPsiCompositeElement(o);
-  }
-
   public void visitContinueStatement(@NotNull HaxeContinueStatement o) {
     visitStatementPsiMixin(o);
   }
