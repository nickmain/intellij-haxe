/*
 * Copyright 2000-2013 JetBrains s.r.o.
 * Copyright 2014-2014 AS3Boyan
 * Copyright 2014-2014 Elias Ku
 *
 * Licensed under the Apache License, Version 2.0 (the "License");
 * you may not use this file except in compliance with the License.
 * You may obtain a copy of the License at
 *
 * http://www.apache.org/licenses/LICENSE-2.0
 *
 * Unless required by applicable law or agreed to in writing, software
 * distributed under the License is distributed on an "AS IS" BASIS,
 * WITHOUT WARRANTIES OR CONDITIONS OF ANY KIND, either express or implied.
 * See the License for the specific language governing permissions and
 * limitations under the License.
 */

// This is a generated file. Not intended for manual editing.
package com.intellij.plugins.haxe.lang.psi;

<<<<<<< HEAD
import java.util.List;
=======
>>>>>>> fa303043
import org.jetbrains.annotations.*;

public interface HaxeParameter extends HaxeComponent {

  @NotNull
  HaxeComponentName getComponentName();

  @Nullable
  HaxeTypeTag getTypeTag();

  @Nullable
  HaxeVarInit getVarInit();

}<|MERGE_RESOLUTION|>--- conflicted
+++ resolved
@@ -19,10 +19,7 @@
 // This is a generated file. Not intended for manual editing.
 package com.intellij.plugins.haxe.lang.psi;
 
-<<<<<<< HEAD
 import java.util.List;
-=======
->>>>>>> fa303043
 import org.jetbrains.annotations.*;
 
 public interface HaxeParameter extends HaxeComponent {
